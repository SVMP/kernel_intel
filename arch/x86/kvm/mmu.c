/*
 * Kernel-based Virtual Machine driver for Linux
 *
 * This module enables machines with Intel VT-x extensions to run virtual
 * machines without emulation or binary translation.
 *
 * MMU support
 *
 * Copyright (C) 2006 Qumranet, Inc.
 * Copyright 2010 Red Hat, Inc. and/or its affiliates.
 *
 * Authors:
 *   Yaniv Kamay  <yaniv@qumranet.com>
 *   Avi Kivity   <avi@qumranet.com>
 *
 * This work is licensed under the terms of the GNU GPL, version 2.  See
 * the COPYING file in the top-level directory.
 *
 */

#include "irq.h"
#include "mmu.h"
#include "x86.h"
#include "kvm_cache_regs.h"

#include <linux/kvm_host.h>
#include <linux/types.h>
#include <linux/string.h>
#include <linux/mm.h>
#include <linux/highmem.h>
#include <linux/module.h>
#include <linux/swap.h>
#include <linux/hugetlb.h>
#include <linux/compiler.h>
#include <linux/srcu.h>
#include <linux/slab.h>
#include <linux/uaccess.h>

#include <asm/page.h>
#include <asm/cmpxchg.h>
#include <asm/io.h>
#include <asm/vmx.h>

/*
 * When setting this variable to true it enables Two-Dimensional-Paging
 * where the hardware walks 2 page tables:
 * 1. the guest-virtual to guest-physical
 * 2. while doing 1. it walks guest-physical to host-physical
 * If the hardware supports that we don't need to do shadow paging.
 */
bool tdp_enabled = false;

enum {
	AUDIT_PRE_PAGE_FAULT,
	AUDIT_POST_PAGE_FAULT,
	AUDIT_PRE_PTE_WRITE,
	AUDIT_POST_PTE_WRITE,
	AUDIT_PRE_SYNC,
	AUDIT_POST_SYNC
};

#undef MMU_DEBUG

#ifdef MMU_DEBUG

#define pgprintk(x...) do { if (dbg) printk(x); } while (0)
#define rmap_printk(x...) do { if (dbg) printk(x); } while (0)

#else

#define pgprintk(x...) do { } while (0)
#define rmap_printk(x...) do { } while (0)

#endif

#ifdef MMU_DEBUG
static bool dbg = 0;
module_param(dbg, bool, 0644);
#endif

#ifndef MMU_DEBUG
#define ASSERT(x) do { } while (0)
#else
#define ASSERT(x)							\
	if (!(x)) {							\
		printk(KERN_WARNING "assertion failed %s:%d: %s\n",	\
		       __FILE__, __LINE__, #x);				\
	}
#endif

#define PTE_PREFETCH_NUM		8

#define PT_FIRST_AVAIL_BITS_SHIFT 10
#define PT64_SECOND_AVAIL_BITS_SHIFT 52

#define PT64_LEVEL_BITS 9

#define PT64_LEVEL_SHIFT(level) \
		(PAGE_SHIFT + (level - 1) * PT64_LEVEL_BITS)

#define PT64_INDEX(address, level)\
	(((address) >> PT64_LEVEL_SHIFT(level)) & ((1 << PT64_LEVEL_BITS) - 1))


#define PT32_LEVEL_BITS 10

#define PT32_LEVEL_SHIFT(level) \
		(PAGE_SHIFT + (level - 1) * PT32_LEVEL_BITS)

#define PT32_LVL_OFFSET_MASK(level) \
	(PT32_BASE_ADDR_MASK & ((1ULL << (PAGE_SHIFT + (((level) - 1) \
						* PT32_LEVEL_BITS))) - 1))

#define PT32_INDEX(address, level)\
	(((address) >> PT32_LEVEL_SHIFT(level)) & ((1 << PT32_LEVEL_BITS) - 1))


#define PT64_BASE_ADDR_MASK (((1ULL << 52) - 1) & ~(u64)(PAGE_SIZE-1))
#define PT64_DIR_BASE_ADDR_MASK \
	(PT64_BASE_ADDR_MASK & ~((1ULL << (PAGE_SHIFT + PT64_LEVEL_BITS)) - 1))
#define PT64_LVL_ADDR_MASK(level) \
	(PT64_BASE_ADDR_MASK & ~((1ULL << (PAGE_SHIFT + (((level) - 1) \
						* PT64_LEVEL_BITS))) - 1))
#define PT64_LVL_OFFSET_MASK(level) \
	(PT64_BASE_ADDR_MASK & ((1ULL << (PAGE_SHIFT + (((level) - 1) \
						* PT64_LEVEL_BITS))) - 1))

#define PT32_BASE_ADDR_MASK PAGE_MASK
#define PT32_DIR_BASE_ADDR_MASK \
	(PAGE_MASK & ~((1ULL << (PAGE_SHIFT + PT32_LEVEL_BITS)) - 1))
#define PT32_LVL_ADDR_MASK(level) \
	(PAGE_MASK & ~((1ULL << (PAGE_SHIFT + (((level) - 1) \
					    * PT32_LEVEL_BITS))) - 1))

#define PT64_PERM_MASK (PT_PRESENT_MASK | PT_WRITABLE_MASK | PT_USER_MASK \
			| PT64_NX_MASK)

#define ACC_EXEC_MASK    1
#define ACC_WRITE_MASK   PT_WRITABLE_MASK
#define ACC_USER_MASK    PT_USER_MASK
#define ACC_ALL          (ACC_EXEC_MASK | ACC_WRITE_MASK | ACC_USER_MASK)

#include <trace/events/kvm.h>

#define CREATE_TRACE_POINTS
#include "mmutrace.h"

#define SPTE_HOST_WRITEABLE	(1ULL << PT_FIRST_AVAIL_BITS_SHIFT)
#define SPTE_MMU_WRITEABLE	(1ULL << (PT_FIRST_AVAIL_BITS_SHIFT + 1))

#define SHADOW_PT_INDEX(addr, level) PT64_INDEX(addr, level)

/* make pte_list_desc fit well in cache line */
#define PTE_LIST_EXT 3

struct pte_list_desc {
	u64 *sptes[PTE_LIST_EXT];
	struct pte_list_desc *more;
};

struct kvm_shadow_walk_iterator {
	u64 addr;
	hpa_t shadow_addr;
	u64 *sptep;
	int level;
	unsigned index;
};

#define for_each_shadow_entry(_vcpu, _addr, _walker)    \
	for (shadow_walk_init(&(_walker), _vcpu, _addr);	\
	     shadow_walk_okay(&(_walker));			\
	     shadow_walk_next(&(_walker)))

#define for_each_shadow_entry_lockless(_vcpu, _addr, _walker, spte)	\
	for (shadow_walk_init(&(_walker), _vcpu, _addr);		\
	     shadow_walk_okay(&(_walker)) &&				\
		({ spte = mmu_spte_get_lockless(_walker.sptep); 1; });	\
	     __shadow_walk_next(&(_walker), spte))

static struct kmem_cache *pte_list_desc_cache;
static struct kmem_cache *mmu_page_header_cache;
static struct percpu_counter kvm_total_used_mmu_pages;

static u64 __read_mostly shadow_nx_mask;
static u64 __read_mostly shadow_x_mask;	/* mutual exclusive with nx_mask */
static u64 __read_mostly shadow_user_mask;
static u64 __read_mostly shadow_accessed_mask;
static u64 __read_mostly shadow_dirty_mask;
static u64 __read_mostly shadow_mmio_mask;

static void mmu_spte_set(u64 *sptep, u64 spte);
static void mmu_free_roots(struct kvm_vcpu *vcpu);

void kvm_mmu_set_mmio_spte_mask(u64 mmio_mask)
{
	shadow_mmio_mask = mmio_mask;
}
EXPORT_SYMBOL_GPL(kvm_mmu_set_mmio_spte_mask);

static void mark_mmio_spte(u64 *sptep, u64 gfn, unsigned access)
{
	access &= ACC_WRITE_MASK | ACC_USER_MASK;

	trace_mark_mmio_spte(sptep, gfn, access);
	mmu_spte_set(sptep, shadow_mmio_mask | access | gfn << PAGE_SHIFT);
}

static bool is_mmio_spte(u64 spte)
{
	return (spte & shadow_mmio_mask) == shadow_mmio_mask;
}

static gfn_t get_mmio_spte_gfn(u64 spte)
{
	return (spte & ~shadow_mmio_mask) >> PAGE_SHIFT;
}

static unsigned get_mmio_spte_access(u64 spte)
{
	return (spte & ~shadow_mmio_mask) & ~PAGE_MASK;
}

static bool set_mmio_spte(u64 *sptep, gfn_t gfn, pfn_t pfn, unsigned access)
{
	if (unlikely(is_noslot_pfn(pfn))) {
		mark_mmio_spte(sptep, gfn, access);
		return true;
	}

	return false;
}

static inline u64 rsvd_bits(int s, int e)
{
	return ((1ULL << (e - s + 1)) - 1) << s;
}

void kvm_mmu_set_mask_ptes(u64 user_mask, u64 accessed_mask,
		u64 dirty_mask, u64 nx_mask, u64 x_mask)
{
	shadow_user_mask = user_mask;
	shadow_accessed_mask = accessed_mask;
	shadow_dirty_mask = dirty_mask;
	shadow_nx_mask = nx_mask;
	shadow_x_mask = x_mask;
}
EXPORT_SYMBOL_GPL(kvm_mmu_set_mask_ptes);

static int is_cpuid_PSE36(void)
{
	return 1;
}

static int is_nx(struct kvm_vcpu *vcpu)
{
	return vcpu->arch.efer & EFER_NX;
}

static int is_shadow_present_pte(u64 pte)
{
	return pte & PT_PRESENT_MASK && !is_mmio_spte(pte);
}

static int is_large_pte(u64 pte)
{
	return pte & PT_PAGE_SIZE_MASK;
}

static int is_dirty_gpte(unsigned long pte)
{
	return pte & PT_DIRTY_MASK;
}

static int is_rmap_spte(u64 pte)
{
	return is_shadow_present_pte(pte);
}

static int is_last_spte(u64 pte, int level)
{
	if (level == PT_PAGE_TABLE_LEVEL)
		return 1;
	if (is_large_pte(pte))
		return 1;
	return 0;
}

static pfn_t spte_to_pfn(u64 pte)
{
	return (pte & PT64_BASE_ADDR_MASK) >> PAGE_SHIFT;
}

static gfn_t pse36_gfn_delta(u32 gpte)
{
	int shift = 32 - PT32_DIR_PSE36_SHIFT - PAGE_SHIFT;

	return (gpte & PT32_DIR_PSE36_MASK) << shift;
}

#ifdef CONFIG_X86_64
static void __set_spte(u64 *sptep, u64 spte)
{
	*sptep = spte;
}

static void __update_clear_spte_fast(u64 *sptep, u64 spte)
{
	*sptep = spte;
}

static u64 __update_clear_spte_slow(u64 *sptep, u64 spte)
{
	return xchg(sptep, spte);
}

static u64 __get_spte_lockless(u64 *sptep)
{
	return ACCESS_ONCE(*sptep);
}

static bool __check_direct_spte_mmio_pf(u64 spte)
{
	/* It is valid if the spte is zapped. */
	return spte == 0ull;
}
#else
union split_spte {
	struct {
		u32 spte_low;
		u32 spte_high;
	};
	u64 spte;
};

static void count_spte_clear(u64 *sptep, u64 spte)
{
	struct kvm_mmu_page *sp =  page_header(__pa(sptep));

	if (is_shadow_present_pte(spte))
		return;

	/* Ensure the spte is completely set before we increase the count */
	smp_wmb();
	sp->clear_spte_count++;
}

static void __set_spte(u64 *sptep, u64 spte)
{
	union split_spte *ssptep, sspte;

	ssptep = (union split_spte *)sptep;
	sspte = (union split_spte)spte;

	ssptep->spte_high = sspte.spte_high;

	/*
	 * If we map the spte from nonpresent to present, We should store
	 * the high bits firstly, then set present bit, so cpu can not
	 * fetch this spte while we are setting the spte.
	 */
	smp_wmb();

	ssptep->spte_low = sspte.spte_low;
}

static void __update_clear_spte_fast(u64 *sptep, u64 spte)
{
	union split_spte *ssptep, sspte;

	ssptep = (union split_spte *)sptep;
	sspte = (union split_spte)spte;

	ssptep->spte_low = sspte.spte_low;

	/*
	 * If we map the spte from present to nonpresent, we should clear
	 * present bit firstly to avoid vcpu fetch the old high bits.
	 */
	smp_wmb();

	ssptep->spte_high = sspte.spte_high;
	count_spte_clear(sptep, spte);
}

static u64 __update_clear_spte_slow(u64 *sptep, u64 spte)
{
	union split_spte *ssptep, sspte, orig;

	ssptep = (union split_spte *)sptep;
	sspte = (union split_spte)spte;

	/* xchg acts as a barrier before the setting of the high bits */
	orig.spte_low = xchg(&ssptep->spte_low, sspte.spte_low);
	orig.spte_high = ssptep->spte_high;
	ssptep->spte_high = sspte.spte_high;
	count_spte_clear(sptep, spte);

	return orig.spte;
}

/*
 * The idea using the light way get the spte on x86_32 guest is from
 * gup_get_pte(arch/x86/mm/gup.c).
 * The difference is we can not catch the spte tlb flush if we leave
 * guest mode, so we emulate it by increase clear_spte_count when spte
 * is cleared.
 */
static u64 __get_spte_lockless(u64 *sptep)
{
	struct kvm_mmu_page *sp =  page_header(__pa(sptep));
	union split_spte spte, *orig = (union split_spte *)sptep;
	int count;

retry:
	count = sp->clear_spte_count;
	smp_rmb();

	spte.spte_low = orig->spte_low;
	smp_rmb();

	spte.spte_high = orig->spte_high;
	smp_rmb();

	if (unlikely(spte.spte_low != orig->spte_low ||
	      count != sp->clear_spte_count))
		goto retry;

	return spte.spte;
}

static bool __check_direct_spte_mmio_pf(u64 spte)
{
	union split_spte sspte = (union split_spte)spte;
	u32 high_mmio_mask = shadow_mmio_mask >> 32;

	/* It is valid if the spte is zapped. */
	if (spte == 0ull)
		return true;

	/* It is valid if the spte is being zapped. */
	if (sspte.spte_low == 0ull &&
	    (sspte.spte_high & high_mmio_mask) == high_mmio_mask)
		return true;

	return false;
}
#endif

static bool spte_is_locklessly_modifiable(u64 spte)
{
	return !(~spte & (SPTE_HOST_WRITEABLE | SPTE_MMU_WRITEABLE));
}

static bool spte_has_volatile_bits(u64 spte)
{
	/*
	 * Always atomicly update spte if it can be updated
	 * out of mmu-lock, it can ensure dirty bit is not lost,
	 * also, it can help us to get a stable is_writable_pte()
	 * to ensure tlb flush is not missed.
	 */
	if (spte_is_locklessly_modifiable(spte))
		return true;

	if (!shadow_accessed_mask)
		return false;

	if (!is_shadow_present_pte(spte))
		return false;

	if ((spte & shadow_accessed_mask) &&
	      (!is_writable_pte(spte) || (spte & shadow_dirty_mask)))
		return false;

	return true;
}

static bool spte_is_bit_cleared(u64 old_spte, u64 new_spte, u64 bit_mask)
{
	return (old_spte & bit_mask) && !(new_spte & bit_mask);
}

/* Rules for using mmu_spte_set:
 * Set the sptep from nonpresent to present.
 * Note: the sptep being assigned *must* be either not present
 * or in a state where the hardware will not attempt to update
 * the spte.
 */
static void mmu_spte_set(u64 *sptep, u64 new_spte)
{
	WARN_ON(is_shadow_present_pte(*sptep));
	__set_spte(sptep, new_spte);
}

/* Rules for using mmu_spte_update:
 * Update the state bits, it means the mapped pfn is not changged.
 *
 * Whenever we overwrite a writable spte with a read-only one we
 * should flush remote TLBs. Otherwise rmap_write_protect
 * will find a read-only spte, even though the writable spte
 * might be cached on a CPU's TLB, the return value indicates this
 * case.
 */
static bool mmu_spte_update(u64 *sptep, u64 new_spte)
{
	u64 old_spte = *sptep;
	bool ret = false;

	WARN_ON(!is_rmap_spte(new_spte));

	if (!is_shadow_present_pte(old_spte)) {
		mmu_spte_set(sptep, new_spte);
		return ret;
	}

	if (!spte_has_volatile_bits(old_spte))
		__update_clear_spte_fast(sptep, new_spte);
	else
		old_spte = __update_clear_spte_slow(sptep, new_spte);

	/*
	 * For the spte updated out of mmu-lock is safe, since
	 * we always atomicly update it, see the comments in
	 * spte_has_volatile_bits().
	 */
	if (is_writable_pte(old_spte) && !is_writable_pte(new_spte))
		ret = true;

	if (!shadow_accessed_mask)
		return ret;

	if (spte_is_bit_cleared(old_spte, new_spte, shadow_accessed_mask))
		kvm_set_pfn_accessed(spte_to_pfn(old_spte));
	if (spte_is_bit_cleared(old_spte, new_spte, shadow_dirty_mask))
		kvm_set_pfn_dirty(spte_to_pfn(old_spte));

	return ret;
}

/*
 * Rules for using mmu_spte_clear_track_bits:
 * It sets the sptep from present to nonpresent, and track the
 * state bits, it is used to clear the last level sptep.
 */
static int mmu_spte_clear_track_bits(u64 *sptep)
{
	pfn_t pfn;
	u64 old_spte = *sptep;

	if (!spte_has_volatile_bits(old_spte))
		__update_clear_spte_fast(sptep, 0ull);
	else
		old_spte = __update_clear_spte_slow(sptep, 0ull);

	if (!is_rmap_spte(old_spte))
		return 0;

	pfn = spte_to_pfn(old_spte);
	if (!shadow_accessed_mask || old_spte & shadow_accessed_mask)
		kvm_set_pfn_accessed(pfn);
	if (!shadow_dirty_mask || (old_spte & shadow_dirty_mask))
		kvm_set_pfn_dirty(pfn);
	return 1;
}

/*
 * Rules for using mmu_spte_clear_no_track:
 * Directly clear spte without caring the state bits of sptep,
 * it is used to set the upper level spte.
 */
static void mmu_spte_clear_no_track(u64 *sptep)
{
	__update_clear_spte_fast(sptep, 0ull);
}

static u64 mmu_spte_get_lockless(u64 *sptep)
{
	return __get_spte_lockless(sptep);
}

static void walk_shadow_page_lockless_begin(struct kvm_vcpu *vcpu)
{
	/*
	 * Prevent page table teardown by making any free-er wait during
	 * kvm_flush_remote_tlbs() IPI to all active vcpus.
	 */
	local_irq_disable();
	vcpu->mode = READING_SHADOW_PAGE_TABLES;
	/*
	 * Make sure a following spte read is not reordered ahead of the write
	 * to vcpu->mode.
	 */
	smp_mb();
}

static void walk_shadow_page_lockless_end(struct kvm_vcpu *vcpu)
{
	/*
	 * Make sure the write to vcpu->mode is not reordered in front of
	 * reads to sptes.  If it does, kvm_commit_zap_page() can see us
	 * OUTSIDE_GUEST_MODE and proceed to free the shadow page table.
	 */
	smp_mb();
	vcpu->mode = OUTSIDE_GUEST_MODE;
	local_irq_enable();
}

static int mmu_topup_memory_cache(struct kvm_mmu_memory_cache *cache,
				  struct kmem_cache *base_cache, int min)
{
	void *obj;

	if (cache->nobjs >= min)
		return 0;
	while (cache->nobjs < ARRAY_SIZE(cache->objects)) {
		obj = kmem_cache_zalloc(base_cache, GFP_KERNEL);
		if (!obj)
			return -ENOMEM;
		cache->objects[cache->nobjs++] = obj;
	}
	return 0;
}

static int mmu_memory_cache_free_objects(struct kvm_mmu_memory_cache *cache)
{
	return cache->nobjs;
}

static void mmu_free_memory_cache(struct kvm_mmu_memory_cache *mc,
				  struct kmem_cache *cache)
{
	while (mc->nobjs)
		kmem_cache_free(cache, mc->objects[--mc->nobjs]);
}

static int mmu_topup_memory_cache_page(struct kvm_mmu_memory_cache *cache,
				       int min)
{
	void *page;

	if (cache->nobjs >= min)
		return 0;
	while (cache->nobjs < ARRAY_SIZE(cache->objects)) {
		page = (void *)__get_free_page(GFP_KERNEL);
		if (!page)
			return -ENOMEM;
		cache->objects[cache->nobjs++] = page;
	}
	return 0;
}

static void mmu_free_memory_cache_page(struct kvm_mmu_memory_cache *mc)
{
	while (mc->nobjs)
		free_page((unsigned long)mc->objects[--mc->nobjs]);
}

static int mmu_topup_memory_caches(struct kvm_vcpu *vcpu)
{
	int r;

	r = mmu_topup_memory_cache(&vcpu->arch.mmu_pte_list_desc_cache,
				   pte_list_desc_cache, 8 + PTE_PREFETCH_NUM);
	if (r)
		goto out;
	r = mmu_topup_memory_cache_page(&vcpu->arch.mmu_page_cache, 8);
	if (r)
		goto out;
	r = mmu_topup_memory_cache(&vcpu->arch.mmu_page_header_cache,
				   mmu_page_header_cache, 4);
out:
	return r;
}

static void mmu_free_memory_caches(struct kvm_vcpu *vcpu)
{
	mmu_free_memory_cache(&vcpu->arch.mmu_pte_list_desc_cache,
				pte_list_desc_cache);
	mmu_free_memory_cache_page(&vcpu->arch.mmu_page_cache);
	mmu_free_memory_cache(&vcpu->arch.mmu_page_header_cache,
				mmu_page_header_cache);
}

static void *mmu_memory_cache_alloc(struct kvm_mmu_memory_cache *mc)
{
	void *p;

	BUG_ON(!mc->nobjs);
	p = mc->objects[--mc->nobjs];
	return p;
}

static struct pte_list_desc *mmu_alloc_pte_list_desc(struct kvm_vcpu *vcpu)
{
	return mmu_memory_cache_alloc(&vcpu->arch.mmu_pte_list_desc_cache);
}

static void mmu_free_pte_list_desc(struct pte_list_desc *pte_list_desc)
{
	kmem_cache_free(pte_list_desc_cache, pte_list_desc);
}

static gfn_t kvm_mmu_page_get_gfn(struct kvm_mmu_page *sp, int index)
{
	if (!sp->role.direct)
		return sp->gfns[index];

	return sp->gfn + (index << ((sp->role.level - 1) * PT64_LEVEL_BITS));
}

static void kvm_mmu_page_set_gfn(struct kvm_mmu_page *sp, int index, gfn_t gfn)
{
	if (sp->role.direct)
		BUG_ON(gfn != kvm_mmu_page_get_gfn(sp, index));
	else
		sp->gfns[index] = gfn;
}

/*
 * Return the pointer to the large page information for a given gfn,
 * handling slots that are not large page aligned.
 */
static struct kvm_lpage_info *lpage_info_slot(gfn_t gfn,
					      struct kvm_memory_slot *slot,
					      int level)
{
	unsigned long idx;

	idx = gfn_to_index(gfn, slot->base_gfn, level);
	return &slot->arch.lpage_info[level - 2][idx];
}

static void account_shadowed(struct kvm *kvm, gfn_t gfn)
{
	struct kvm_memory_slot *slot;
	struct kvm_lpage_info *linfo;
	int i;

	slot = gfn_to_memslot(kvm, gfn);
	for (i = PT_DIRECTORY_LEVEL;
	     i < PT_PAGE_TABLE_LEVEL + KVM_NR_PAGE_SIZES; ++i) {
		linfo = lpage_info_slot(gfn, slot, i);
		linfo->write_count += 1;
	}
	kvm->arch.indirect_shadow_pages++;
}

static void unaccount_shadowed(struct kvm *kvm, gfn_t gfn)
{
	struct kvm_memory_slot *slot;
	struct kvm_lpage_info *linfo;
	int i;

	slot = gfn_to_memslot(kvm, gfn);
	for (i = PT_DIRECTORY_LEVEL;
	     i < PT_PAGE_TABLE_LEVEL + KVM_NR_PAGE_SIZES; ++i) {
		linfo = lpage_info_slot(gfn, slot, i);
		linfo->write_count -= 1;
		WARN_ON(linfo->write_count < 0);
	}
	kvm->arch.indirect_shadow_pages--;
}

static int has_wrprotected_page(struct kvm *kvm,
				gfn_t gfn,
				int level)
{
	struct kvm_memory_slot *slot;
	struct kvm_lpage_info *linfo;

	slot = gfn_to_memslot(kvm, gfn);
	if (slot) {
		linfo = lpage_info_slot(gfn, slot, level);
		return linfo->write_count;
	}

	return 1;
}

static int host_mapping_level(struct kvm *kvm, gfn_t gfn)
{
	unsigned long page_size;
	int i, ret = 0;

	page_size = kvm_host_page_size(kvm, gfn);

	for (i = PT_PAGE_TABLE_LEVEL;
	     i < (PT_PAGE_TABLE_LEVEL + KVM_NR_PAGE_SIZES); ++i) {
		if (page_size >= KVM_HPAGE_SIZE(i))
			ret = i;
		else
			break;
	}

	return ret;
}

static struct kvm_memory_slot *
gfn_to_memslot_dirty_bitmap(struct kvm_vcpu *vcpu, gfn_t gfn,
			    bool no_dirty_log)
{
	struct kvm_memory_slot *slot;

	slot = gfn_to_memslot(vcpu->kvm, gfn);
	if (!slot || slot->flags & KVM_MEMSLOT_INVALID ||
	      (no_dirty_log && slot->dirty_bitmap))
		slot = NULL;

	return slot;
}

static bool mapping_level_dirty_bitmap(struct kvm_vcpu *vcpu, gfn_t large_gfn)
{
	return !gfn_to_memslot_dirty_bitmap(vcpu, large_gfn, true);
}

static int mapping_level(struct kvm_vcpu *vcpu, gfn_t large_gfn)
{
	int host_level, level, max_level;

	host_level = host_mapping_level(vcpu->kvm, large_gfn);

	if (host_level == PT_PAGE_TABLE_LEVEL)
		return host_level;

	max_level = kvm_x86_ops->get_lpage_level() < host_level ?
		kvm_x86_ops->get_lpage_level() : host_level;

	for (level = PT_DIRECTORY_LEVEL; level <= max_level; ++level)
		if (has_wrprotected_page(vcpu->kvm, large_gfn, level))
			break;

	return level - 1;
}

/*
 * Pte mapping structures:
 *
 * If pte_list bit zero is zero, then pte_list point to the spte.
 *
 * If pte_list bit zero is one, (then pte_list & ~1) points to a struct
 * pte_list_desc containing more mappings.
 *
 * Returns the number of pte entries before the spte was added or zero if
 * the spte was not added.
 *
 */
static int pte_list_add(struct kvm_vcpu *vcpu, u64 *spte,
			unsigned long *pte_list)
{
	struct pte_list_desc *desc;
	int i, count = 0;

	if (!*pte_list) {
		rmap_printk("pte_list_add: %p %llx 0->1\n", spte, *spte);
		*pte_list = (unsigned long)spte;
	} else if (!(*pte_list & 1)) {
		rmap_printk("pte_list_add: %p %llx 1->many\n", spte, *spte);
		desc = mmu_alloc_pte_list_desc(vcpu);
		desc->sptes[0] = (u64 *)*pte_list;
		desc->sptes[1] = spte;
		*pte_list = (unsigned long)desc | 1;
		++count;
	} else {
		rmap_printk("pte_list_add: %p %llx many->many\n", spte, *spte);
		desc = (struct pte_list_desc *)(*pte_list & ~1ul);
		while (desc->sptes[PTE_LIST_EXT-1] && desc->more) {
			desc = desc->more;
			count += PTE_LIST_EXT;
		}
		if (desc->sptes[PTE_LIST_EXT-1]) {
			desc->more = mmu_alloc_pte_list_desc(vcpu);
			desc = desc->more;
		}
		for (i = 0; desc->sptes[i]; ++i)
			++count;
		desc->sptes[i] = spte;
	}
	return count;
}

static void
pte_list_desc_remove_entry(unsigned long *pte_list, struct pte_list_desc *desc,
			   int i, struct pte_list_desc *prev_desc)
{
	int j;

	for (j = PTE_LIST_EXT - 1; !desc->sptes[j] && j > i; --j)
		;
	desc->sptes[i] = desc->sptes[j];
	desc->sptes[j] = NULL;
	if (j != 0)
		return;
	if (!prev_desc && !desc->more)
		*pte_list = (unsigned long)desc->sptes[0];
	else
		if (prev_desc)
			prev_desc->more = desc->more;
		else
			*pte_list = (unsigned long)desc->more | 1;
	mmu_free_pte_list_desc(desc);
}

static void pte_list_remove(u64 *spte, unsigned long *pte_list)
{
	struct pte_list_desc *desc;
	struct pte_list_desc *prev_desc;
	int i;

	if (!*pte_list) {
		printk(KERN_ERR "pte_list_remove: %p 0->BUG\n", spte);
		BUG();
	} else if (!(*pte_list & 1)) {
		rmap_printk("pte_list_remove:  %p 1->0\n", spte);
		if ((u64 *)*pte_list != spte) {
			printk(KERN_ERR "pte_list_remove:  %p 1->BUG\n", spte);
			BUG();
		}
		*pte_list = 0;
	} else {
		rmap_printk("pte_list_remove:  %p many->many\n", spte);
		desc = (struct pte_list_desc *)(*pte_list & ~1ul);
		prev_desc = NULL;
		while (desc) {
			for (i = 0; i < PTE_LIST_EXT && desc->sptes[i]; ++i)
				if (desc->sptes[i] == spte) {
					pte_list_desc_remove_entry(pte_list,
							       desc, i,
							       prev_desc);
					return;
				}
			prev_desc = desc;
			desc = desc->more;
		}
		pr_err("pte_list_remove: %p many->many\n", spte);
		BUG();
	}
}

typedef void (*pte_list_walk_fn) (u64 *spte);
static void pte_list_walk(unsigned long *pte_list, pte_list_walk_fn fn)
{
	struct pte_list_desc *desc;
	int i;

	if (!*pte_list)
		return;

	if (!(*pte_list & 1))
		return fn((u64 *)*pte_list);

	desc = (struct pte_list_desc *)(*pte_list & ~1ul);
	while (desc) {
		for (i = 0; i < PTE_LIST_EXT && desc->sptes[i]; ++i)
			fn(desc->sptes[i]);
		desc = desc->more;
	}
}

static unsigned long *__gfn_to_rmap(gfn_t gfn, int level,
				    struct kvm_memory_slot *slot)
{
	struct kvm_lpage_info *linfo;

	if (likely(level == PT_PAGE_TABLE_LEVEL))
		return &slot->rmap[gfn - slot->base_gfn];

	linfo = lpage_info_slot(gfn, slot, level);
	return &linfo->rmap_pde;
}

/*
 * Take gfn and return the reverse mapping to it.
 */
static unsigned long *gfn_to_rmap(struct kvm *kvm, gfn_t gfn, int level)
{
	struct kvm_memory_slot *slot;

	slot = gfn_to_memslot(kvm, gfn);
	return __gfn_to_rmap(gfn, level, slot);
}

static bool rmap_can_add(struct kvm_vcpu *vcpu)
{
	struct kvm_mmu_memory_cache *cache;

	cache = &vcpu->arch.mmu_pte_list_desc_cache;
	return mmu_memory_cache_free_objects(cache);
}

static int rmap_add(struct kvm_vcpu *vcpu, u64 *spte, gfn_t gfn)
{
	struct kvm_mmu_page *sp;
	unsigned long *rmapp;

	sp = page_header(__pa(spte));
	kvm_mmu_page_set_gfn(sp, spte - sp->spt, gfn);
	rmapp = gfn_to_rmap(vcpu->kvm, gfn, sp->role.level);
	return pte_list_add(vcpu, spte, rmapp);
}

static void rmap_remove(struct kvm *kvm, u64 *spte)
{
	struct kvm_mmu_page *sp;
	gfn_t gfn;
	unsigned long *rmapp;

	sp = page_header(__pa(spte));
	gfn = kvm_mmu_page_get_gfn(sp, spte - sp->spt);
	rmapp = gfn_to_rmap(kvm, gfn, sp->role.level);
	pte_list_remove(spte, rmapp);
}

/*
 * Used by the following functions to iterate through the sptes linked by a
 * rmap.  All fields are private and not assumed to be used outside.
 */
struct rmap_iterator {
	/* private fields */
	struct pte_list_desc *desc;	/* holds the sptep if not NULL */
	int pos;			/* index of the sptep */
};

/*
 * Iteration must be started by this function.  This should also be used after
 * removing/dropping sptes from the rmap link because in such cases the
 * information in the itererator may not be valid.
 *
 * Returns sptep if found, NULL otherwise.
 */
static u64 *rmap_get_first(unsigned long rmap, struct rmap_iterator *iter)
{
	if (!rmap)
		return NULL;

	if (!(rmap & 1)) {
		iter->desc = NULL;
		return (u64 *)rmap;
	}

	iter->desc = (struct pte_list_desc *)(rmap & ~1ul);
	iter->pos = 0;
	return iter->desc->sptes[iter->pos];
}

/*
 * Must be used with a valid iterator: e.g. after rmap_get_first().
 *
 * Returns sptep if found, NULL otherwise.
 */
static u64 *rmap_get_next(struct rmap_iterator *iter)
{
	if (iter->desc) {
		if (iter->pos < PTE_LIST_EXT - 1) {
			u64 *sptep;

			++iter->pos;
			sptep = iter->desc->sptes[iter->pos];
			if (sptep)
				return sptep;
		}

		iter->desc = iter->desc->more;

		if (iter->desc) {
			iter->pos = 0;
			/* desc->sptes[0] cannot be NULL */
			return iter->desc->sptes[iter->pos];
		}
	}

	return NULL;
}

static void drop_spte(struct kvm *kvm, u64 *sptep)
{
	if (mmu_spte_clear_track_bits(sptep))
		rmap_remove(kvm, sptep);
}


static bool __drop_large_spte(struct kvm *kvm, u64 *sptep)
{
	if (is_large_pte(*sptep)) {
		WARN_ON(page_header(__pa(sptep))->role.level ==
			PT_PAGE_TABLE_LEVEL);
		drop_spte(kvm, sptep);
		--kvm->stat.lpages;
		return true;
	}

	return false;
}

static void drop_large_spte(struct kvm_vcpu *vcpu, u64 *sptep)
{
	if (__drop_large_spte(vcpu->kvm, sptep))
		kvm_flush_remote_tlbs(vcpu->kvm);
}

/*
 * Write-protect on the specified @sptep, @pt_protect indicates whether
 * spte writ-protection is caused by protecting shadow page table.
 * @flush indicates whether tlb need be flushed.
 *
 * Note: write protection is difference between drity logging and spte
 * protection:
 * - for dirty logging, the spte can be set to writable at anytime if
 *   its dirty bitmap is properly set.
 * - for spte protection, the spte can be writable only after unsync-ing
 *   shadow page.
 *
 * Return true if the spte is dropped.
 */
static bool
spte_write_protect(struct kvm *kvm, u64 *sptep, bool *flush, bool pt_protect)
{
	u64 spte = *sptep;

	if (!is_writable_pte(spte) &&
	      !(pt_protect && spte_is_locklessly_modifiable(spte)))
		return false;

	rmap_printk("rmap_write_protect: spte %p %llx\n", sptep, *sptep);

	if (__drop_large_spte(kvm, sptep)) {
		*flush |= true;
		return true;
	}

	if (pt_protect)
		spte &= ~SPTE_MMU_WRITEABLE;
	spte = spte & ~PT_WRITABLE_MASK;

	*flush |= mmu_spte_update(sptep, spte);
	return false;
}

static bool __rmap_write_protect(struct kvm *kvm, unsigned long *rmapp,
				 int level, bool pt_protect)
{
	u64 *sptep;
	struct rmap_iterator iter;
	bool flush = false;

	for (sptep = rmap_get_first(*rmapp, &iter); sptep;) {
		BUG_ON(!(*sptep & PT_PRESENT_MASK));
		if (spte_write_protect(kvm, sptep, &flush, pt_protect)) {
			sptep = rmap_get_first(*rmapp, &iter);
			continue;
		}

		sptep = rmap_get_next(&iter);
	}

	return flush;
}

/**
 * kvm_mmu_write_protect_pt_masked - write protect selected PT level pages
 * @kvm: kvm instance
 * @slot: slot to protect
 * @gfn_offset: start of the BITS_PER_LONG pages we care about
 * @mask: indicates which pages we should protect
 *
 * Used when we do not need to care about huge page mappings: e.g. during dirty
 * logging we do not have any such mappings.
 */
void kvm_mmu_write_protect_pt_masked(struct kvm *kvm,
				     struct kvm_memory_slot *slot,
				     gfn_t gfn_offset, unsigned long mask)
{
	unsigned long *rmapp;

	while (mask) {
		rmapp = &slot->rmap[gfn_offset + __ffs(mask)];
		__rmap_write_protect(kvm, rmapp, PT_PAGE_TABLE_LEVEL, false);

		/* clear the first set bit */
		mask &= mask - 1;
	}
}

static bool rmap_write_protect(struct kvm *kvm, u64 gfn)
{
	struct kvm_memory_slot *slot;
	unsigned long *rmapp;
	int i;
	bool write_protected = false;

	slot = gfn_to_memslot(kvm, gfn);

	for (i = PT_PAGE_TABLE_LEVEL;
	     i < PT_PAGE_TABLE_LEVEL + KVM_NR_PAGE_SIZES; ++i) {
		rmapp = __gfn_to_rmap(gfn, i, slot);
		write_protected |= __rmap_write_protect(kvm, rmapp, i, true);
	}

	return write_protected;
}

static int kvm_unmap_rmapp(struct kvm *kvm, unsigned long *rmapp,
			   unsigned long data)
{
	u64 *sptep;
	struct rmap_iterator iter;
	int need_tlb_flush = 0;

	while ((sptep = rmap_get_first(*rmapp, &iter))) {
		BUG_ON(!(*sptep & PT_PRESENT_MASK));
		rmap_printk("kvm_rmap_unmap_hva: spte %p %llx\n", sptep, *sptep);

		drop_spte(kvm, sptep);
		need_tlb_flush = 1;
	}

	return need_tlb_flush;
}

static int kvm_set_pte_rmapp(struct kvm *kvm, unsigned long *rmapp,
			     unsigned long data)
{
	u64 *sptep;
	struct rmap_iterator iter;
	int need_flush = 0;
	u64 new_spte;
	pte_t *ptep = (pte_t *)data;
	pfn_t new_pfn;

	WARN_ON(pte_huge(*ptep));
	new_pfn = pte_pfn(*ptep);

	for (sptep = rmap_get_first(*rmapp, &iter); sptep;) {
		BUG_ON(!is_shadow_present_pte(*sptep));
		rmap_printk("kvm_set_pte_rmapp: spte %p %llx\n", sptep, *sptep);

		need_flush = 1;

		if (pte_write(*ptep)) {
			drop_spte(kvm, sptep);
			sptep = rmap_get_first(*rmapp, &iter);
		} else {
			new_spte = *sptep & ~PT64_BASE_ADDR_MASK;
			new_spte |= (u64)new_pfn << PAGE_SHIFT;

			new_spte &= ~PT_WRITABLE_MASK;
			new_spte &= ~SPTE_HOST_WRITEABLE;
			new_spte &= ~shadow_accessed_mask;

			mmu_spte_clear_track_bits(sptep);
			mmu_spte_set(sptep, new_spte);
			sptep = rmap_get_next(&iter);
		}
	}

	if (need_flush)
		kvm_flush_remote_tlbs(kvm);

	return 0;
}

static int kvm_handle_hva(struct kvm *kvm, unsigned long hva,
			  unsigned long data,
			  int (*handler)(struct kvm *kvm, unsigned long *rmapp,
					 unsigned long data))
{
	int j;
	int ret;
	int retval = 0;
	struct kvm_memslots *slots;
	struct kvm_memory_slot *memslot;

	slots = kvm_memslots(kvm);

	kvm_for_each_memslot(memslot, slots) {
		unsigned long start = memslot->userspace_addr;
		unsigned long end;

		end = start + (memslot->npages << PAGE_SHIFT);
		if (hva >= start && hva < end) {
			gfn_t gfn_offset = (hva - start) >> PAGE_SHIFT;
			gfn_t gfn = memslot->base_gfn + gfn_offset;

			ret = handler(kvm, &memslot->rmap[gfn_offset], data);

			for (j = 0; j < KVM_NR_PAGE_SIZES - 1; ++j) {
				struct kvm_lpage_info *linfo;

				linfo = lpage_info_slot(gfn, memslot,
							PT_DIRECTORY_LEVEL + j);
				ret |= handler(kvm, &linfo->rmap_pde, data);
			}
			trace_kvm_age_page(hva, memslot, ret);
			retval |= ret;
		}
	}

	return retval;
}

int kvm_unmap_hva(struct kvm *kvm, unsigned long hva)
{
	return kvm_handle_hva(kvm, hva, 0, kvm_unmap_rmapp);
}

void kvm_set_spte_hva(struct kvm *kvm, unsigned long hva, pte_t pte)
{
	kvm_handle_hva(kvm, hva, (unsigned long)&pte, kvm_set_pte_rmapp);
}

static int kvm_age_rmapp(struct kvm *kvm, unsigned long *rmapp,
			 unsigned long data)
{
	u64 *sptep;
	struct rmap_iterator uninitialized_var(iter);
	int young = 0;

	/*
	 * In case of absence of EPT Access and Dirty Bits supports,
	 * emulate the accessed bit for EPT, by checking if this page has
	 * an EPT mapping, and clearing it if it does. On the next access,
	 * a new EPT mapping will be established.
	 * This has some overhead, but not as much as the cost of swapping
	 * out actively used pages or breaking up actively used hugepages.
	 */
	if (!shadow_accessed_mask)
		return kvm_unmap_rmapp(kvm, rmapp, data);

	for (sptep = rmap_get_first(*rmapp, &iter); sptep;
	     sptep = rmap_get_next(&iter)) {
		BUG_ON(!is_shadow_present_pte(*sptep));

		if (*sptep & shadow_accessed_mask) {
			young = 1;
			clear_bit((ffs(shadow_accessed_mask) - 1),
				 (unsigned long *)sptep);
		}
	}

	return young;
}

static int kvm_test_age_rmapp(struct kvm *kvm, unsigned long *rmapp,
			      unsigned long data)
{
	u64 *sptep;
	struct rmap_iterator iter;
	int young = 0;

	/*
	 * If there's no access bit in the secondary pte set by the
	 * hardware it's up to gup-fast/gup to set the access bit in
	 * the primary pte or in the page structure.
	 */
	if (!shadow_accessed_mask)
		goto out;

	for (sptep = rmap_get_first(*rmapp, &iter); sptep;
	     sptep = rmap_get_next(&iter)) {
		BUG_ON(!is_shadow_present_pte(*sptep));

		if (*sptep & shadow_accessed_mask) {
			young = 1;
			break;
		}
	}
out:
	return young;
}

#define RMAP_RECYCLE_THRESHOLD 1000

static void rmap_recycle(struct kvm_vcpu *vcpu, u64 *spte, gfn_t gfn)
{
	unsigned long *rmapp;
	struct kvm_mmu_page *sp;

	sp = page_header(__pa(spte));

	rmapp = gfn_to_rmap(vcpu->kvm, gfn, sp->role.level);

	kvm_unmap_rmapp(vcpu->kvm, rmapp, 0);
	kvm_flush_remote_tlbs(vcpu->kvm);
}

int kvm_age_hva(struct kvm *kvm, unsigned long hva)
{
	return kvm_handle_hva(kvm, hva, 0, kvm_age_rmapp);
}

int kvm_test_age_hva(struct kvm *kvm, unsigned long hva)
{
	return kvm_handle_hva(kvm, hva, 0, kvm_test_age_rmapp);
}

#ifdef MMU_DEBUG
static int is_empty_shadow_page(u64 *spt)
{
	u64 *pos;
	u64 *end;

	for (pos = spt, end = pos + PAGE_SIZE / sizeof(u64); pos != end; pos++)
		if (is_shadow_present_pte(*pos)) {
			printk(KERN_ERR "%s: %p %llx\n", __func__,
			       pos, *pos);
			return 0;
		}
	return 1;
}
#endif

/*
 * This value is the sum of all of the kvm instances's
 * kvm->arch.n_used_mmu_pages values.  We need a global,
 * aggregate version in order to make the slab shrinker
 * faster
 */
static inline void kvm_mod_used_mmu_pages(struct kvm *kvm, int nr)
{
	kvm->arch.n_used_mmu_pages += nr;
	percpu_counter_add(&kvm_total_used_mmu_pages, nr);
}

/*
 * Remove the sp from shadow page cache, after call it,
 * we can not find this sp from the cache, and the shadow
 * page table is still valid.
 * It should be under the protection of mmu lock.
 */
static void kvm_mmu_isolate_page(struct kvm_mmu_page *sp)
{
	ASSERT(is_empty_shadow_page(sp->spt));
	hlist_del(&sp->hash_link);
	if (!sp->role.direct)
		free_page((unsigned long)sp->gfns);
}

/*
 * Free the shadow page table and the sp, we can do it
 * out of the protection of mmu lock.
 */
static void kvm_mmu_free_page(struct kvm_mmu_page *sp)
{
	list_del(&sp->link);
	free_page((unsigned long)sp->spt);
	kmem_cache_free(mmu_page_header_cache, sp);
}

static unsigned kvm_page_table_hashfn(gfn_t gfn)
{
	return gfn & ((1 << KVM_MMU_HASH_SHIFT) - 1);
}

static void mmu_page_add_parent_pte(struct kvm_vcpu *vcpu,
				    struct kvm_mmu_page *sp, u64 *parent_pte)
{
	if (!parent_pte)
		return;

	pte_list_add(vcpu, parent_pte, &sp->parent_ptes);
}

static void mmu_page_remove_parent_pte(struct kvm_mmu_page *sp,
				       u64 *parent_pte)
{
	pte_list_remove(parent_pte, &sp->parent_ptes);
}

static void drop_parent_pte(struct kvm_mmu_page *sp,
			    u64 *parent_pte)
{
	mmu_page_remove_parent_pte(sp, parent_pte);
	mmu_spte_clear_no_track(parent_pte);
}

static struct kvm_mmu_page *kvm_mmu_alloc_page(struct kvm_vcpu *vcpu,
					       u64 *parent_pte, int direct)
{
	struct kvm_mmu_page *sp;
	sp = mmu_memory_cache_alloc(&vcpu->arch.mmu_page_header_cache);
	sp->spt = mmu_memory_cache_alloc(&vcpu->arch.mmu_page_cache);
	if (!direct)
		sp->gfns = mmu_memory_cache_alloc(&vcpu->arch.mmu_page_cache);
	set_page_private(virt_to_page(sp->spt), (unsigned long)sp);
	list_add(&sp->link, &vcpu->kvm->arch.active_mmu_pages);
	bitmap_zero(sp->slot_bitmap, KVM_MEM_SLOTS_NUM);
	sp->parent_ptes = 0;
	mmu_page_add_parent_pte(vcpu, sp, parent_pte);
	kvm_mod_used_mmu_pages(vcpu->kvm, +1);
	return sp;
}

static void mark_unsync(u64 *spte);
static void kvm_mmu_mark_parents_unsync(struct kvm_mmu_page *sp)
{
	pte_list_walk(&sp->parent_ptes, mark_unsync);
}

static void mark_unsync(u64 *spte)
{
	struct kvm_mmu_page *sp;
	unsigned int index;

	sp = page_header(__pa(spte));
	index = spte - sp->spt;
	if (__test_and_set_bit(index, sp->unsync_child_bitmap))
		return;
	if (sp->unsync_children++)
		return;
	kvm_mmu_mark_parents_unsync(sp);
}

static int nonpaging_sync_page(struct kvm_vcpu *vcpu,
			       struct kvm_mmu_page *sp)
{
	return 1;
}

static void nonpaging_invlpg(struct kvm_vcpu *vcpu, gva_t gva)
{
}

static void nonpaging_update_pte(struct kvm_vcpu *vcpu,
				 struct kvm_mmu_page *sp, u64 *spte,
				 const void *pte)
{
	WARN_ON(1);
}

#define KVM_PAGE_ARRAY_NR 16

struct kvm_mmu_pages {
	struct mmu_page_and_offset {
		struct kvm_mmu_page *sp;
		unsigned int idx;
	} page[KVM_PAGE_ARRAY_NR];
	unsigned int nr;
};

static int mmu_pages_add(struct kvm_mmu_pages *pvec, struct kvm_mmu_page *sp,
			 int idx)
{
	int i;

	if (sp->unsync)
		for (i=0; i < pvec->nr; i++)
			if (pvec->page[i].sp == sp)
				return 0;

	pvec->page[pvec->nr].sp = sp;
	pvec->page[pvec->nr].idx = idx;
	pvec->nr++;
	return (pvec->nr == KVM_PAGE_ARRAY_NR);
}

static int __mmu_unsync_walk(struct kvm_mmu_page *sp,
			   struct kvm_mmu_pages *pvec)
{
	int i, ret, nr_unsync_leaf = 0;

	for_each_set_bit(i, sp->unsync_child_bitmap, 512) {
		struct kvm_mmu_page *child;
		u64 ent = sp->spt[i];

		if (!is_shadow_present_pte(ent) || is_large_pte(ent))
			goto clear_child_bitmap;

		child = page_header(ent & PT64_BASE_ADDR_MASK);

		if (child->unsync_children) {
			if (mmu_pages_add(pvec, child, i))
				return -ENOSPC;

			ret = __mmu_unsync_walk(child, pvec);
			if (!ret)
				goto clear_child_bitmap;
			else if (ret > 0)
				nr_unsync_leaf += ret;
			else
				return ret;
		} else if (child->unsync) {
			nr_unsync_leaf++;
			if (mmu_pages_add(pvec, child, i))
				return -ENOSPC;
		} else
			 goto clear_child_bitmap;

		continue;

clear_child_bitmap:
		__clear_bit(i, sp->unsync_child_bitmap);
		sp->unsync_children--;
		WARN_ON((int)sp->unsync_children < 0);
	}


	return nr_unsync_leaf;
}

static int mmu_unsync_walk(struct kvm_mmu_page *sp,
			   struct kvm_mmu_pages *pvec)
{
	if (!sp->unsync_children)
		return 0;

	mmu_pages_add(pvec, sp, 0);
	return __mmu_unsync_walk(sp, pvec);
}

static void kvm_unlink_unsync_page(struct kvm *kvm, struct kvm_mmu_page *sp)
{
	WARN_ON(!sp->unsync);
	trace_kvm_mmu_sync_page(sp);
	sp->unsync = 0;
	--kvm->stat.mmu_unsync;
}

static int kvm_mmu_prepare_zap_page(struct kvm *kvm, struct kvm_mmu_page *sp,
				    struct list_head *invalid_list);
static void kvm_mmu_commit_zap_page(struct kvm *kvm,
				    struct list_head *invalid_list);

#define for_each_gfn_sp(kvm, sp, gfn, pos)				\
  hlist_for_each_entry(sp, pos,						\
   &(kvm)->arch.mmu_page_hash[kvm_page_table_hashfn(gfn)], hash_link)	\
	if ((sp)->gfn != (gfn)) {} else

#define for_each_gfn_indirect_valid_sp(kvm, sp, gfn, pos)		\
  hlist_for_each_entry(sp, pos,						\
   &(kvm)->arch.mmu_page_hash[kvm_page_table_hashfn(gfn)], hash_link)	\
		if ((sp)->gfn != (gfn) || (sp)->role.direct ||		\
			(sp)->role.invalid) {} else

/* @sp->gfn should be write-protected at the call site */
static int __kvm_sync_page(struct kvm_vcpu *vcpu, struct kvm_mmu_page *sp,
			   struct list_head *invalid_list, bool clear_unsync)
{
	if (sp->role.cr4_pae != !!is_pae(vcpu)) {
		kvm_mmu_prepare_zap_page(vcpu->kvm, sp, invalid_list);
		return 1;
	}

	if (clear_unsync)
		kvm_unlink_unsync_page(vcpu->kvm, sp);

	if (vcpu->arch.mmu.sync_page(vcpu, sp)) {
		kvm_mmu_prepare_zap_page(vcpu->kvm, sp, invalid_list);
		return 1;
	}

	kvm_mmu_flush_tlb(vcpu);
	return 0;
}

static int kvm_sync_page_transient(struct kvm_vcpu *vcpu,
				   struct kvm_mmu_page *sp)
{
	LIST_HEAD(invalid_list);
	int ret;

	ret = __kvm_sync_page(vcpu, sp, &invalid_list, false);
	if (ret)
		kvm_mmu_commit_zap_page(vcpu->kvm, &invalid_list);

	return ret;
}

#ifdef CONFIG_KVM_MMU_AUDIT
#include "mmu_audit.c"
#else
static void kvm_mmu_audit(struct kvm_vcpu *vcpu, int point) { }
static void mmu_audit_disable(void) { }
#endif

static int kvm_sync_page(struct kvm_vcpu *vcpu, struct kvm_mmu_page *sp,
			 struct list_head *invalid_list)
{
	return __kvm_sync_page(vcpu, sp, invalid_list, true);
}

/* @gfn should be write-protected at the call site */
static void kvm_sync_pages(struct kvm_vcpu *vcpu,  gfn_t gfn)
{
	struct kvm_mmu_page *s;
	struct hlist_node *node;
	LIST_HEAD(invalid_list);
	bool flush = false;

	for_each_gfn_indirect_valid_sp(vcpu->kvm, s, gfn, node) {
		if (!s->unsync)
			continue;

		WARN_ON(s->role.level != PT_PAGE_TABLE_LEVEL);
		kvm_unlink_unsync_page(vcpu->kvm, s);
		if ((s->role.cr4_pae != !!is_pae(vcpu)) ||
			(vcpu->arch.mmu.sync_page(vcpu, s))) {
			kvm_mmu_prepare_zap_page(vcpu->kvm, s, &invalid_list);
			continue;
		}
		flush = true;
	}

	kvm_mmu_commit_zap_page(vcpu->kvm, &invalid_list);
	if (flush)
		kvm_mmu_flush_tlb(vcpu);
}

struct mmu_page_path {
	struct kvm_mmu_page *parent[PT64_ROOT_LEVEL-1];
	unsigned int idx[PT64_ROOT_LEVEL-1];
};

#define for_each_sp(pvec, sp, parents, i)			\
		for (i = mmu_pages_next(&pvec, &parents, -1),	\
			sp = pvec.page[i].sp;			\
			i < pvec.nr && ({ sp = pvec.page[i].sp; 1;});	\
			i = mmu_pages_next(&pvec, &parents, i))

static int mmu_pages_next(struct kvm_mmu_pages *pvec,
			  struct mmu_page_path *parents,
			  int i)
{
	int n;

	for (n = i+1; n < pvec->nr; n++) {
		struct kvm_mmu_page *sp = pvec->page[n].sp;

		if (sp->role.level == PT_PAGE_TABLE_LEVEL) {
			parents->idx[0] = pvec->page[n].idx;
			return n;
		}

		parents->parent[sp->role.level-2] = sp;
		parents->idx[sp->role.level-1] = pvec->page[n].idx;
	}

	return n;
}

static void mmu_pages_clear_parents(struct mmu_page_path *parents)
{
	struct kvm_mmu_page *sp;
	unsigned int level = 0;

	do {
		unsigned int idx = parents->idx[level];

		sp = parents->parent[level];
		if (!sp)
			return;

		--sp->unsync_children;
		WARN_ON((int)sp->unsync_children < 0);
		__clear_bit(idx, sp->unsync_child_bitmap);
		level++;
	} while (level < PT64_ROOT_LEVEL-1 && !sp->unsync_children);
}

static void kvm_mmu_pages_init(struct kvm_mmu_page *parent,
			       struct mmu_page_path *parents,
			       struct kvm_mmu_pages *pvec)
{
	parents->parent[parent->role.level-1] = NULL;
	pvec->nr = 0;
}

static void mmu_sync_children(struct kvm_vcpu *vcpu,
			      struct kvm_mmu_page *parent)
{
	int i;
	struct kvm_mmu_page *sp;
	struct mmu_page_path parents;
	struct kvm_mmu_pages pages;
	LIST_HEAD(invalid_list);

	kvm_mmu_pages_init(parent, &parents, &pages);
	while (mmu_unsync_walk(parent, &pages)) {
		bool protected = false;

		for_each_sp(pages, sp, parents, i)
			protected |= rmap_write_protect(vcpu->kvm, sp->gfn);

		if (protected)
			kvm_flush_remote_tlbs(vcpu->kvm);

		for_each_sp(pages, sp, parents, i) {
			kvm_sync_page(vcpu, sp, &invalid_list);
			mmu_pages_clear_parents(&parents);
		}
		kvm_mmu_commit_zap_page(vcpu->kvm, &invalid_list);
		cond_resched_lock(&vcpu->kvm->mmu_lock);
		kvm_mmu_pages_init(parent, &parents, &pages);
	}
}

static void init_shadow_page_table(struct kvm_mmu_page *sp)
{
	int i;

	for (i = 0; i < PT64_ENT_PER_PAGE; ++i)
		sp->spt[i] = 0ull;
}

static void __clear_sp_write_flooding_count(struct kvm_mmu_page *sp)
{
	sp->write_flooding_count = 0;
}

static void clear_sp_write_flooding_count(u64 *spte)
{
	struct kvm_mmu_page *sp =  page_header(__pa(spte));

	__clear_sp_write_flooding_count(sp);
}

static struct kvm_mmu_page *kvm_mmu_get_page(struct kvm_vcpu *vcpu,
					     gfn_t gfn,
					     gva_t gaddr,
					     unsigned level,
					     int direct,
					     unsigned access,
					     u64 *parent_pte)
{
	union kvm_mmu_page_role role;
	unsigned quadrant;
	struct kvm_mmu_page *sp;
	struct hlist_node *node;
	bool need_sync = false;

	role = vcpu->arch.mmu.base_role;
	role.level = level;
	role.direct = direct;
	if (role.direct)
		role.cr4_pae = 0;
	role.access = access;
	if (!vcpu->arch.mmu.direct_map
	    && vcpu->arch.mmu.root_level <= PT32_ROOT_LEVEL) {
		quadrant = gaddr >> (PAGE_SHIFT + (PT64_PT_BITS * level));
		quadrant &= (1 << ((PT32_PT_BITS - PT64_PT_BITS) * level)) - 1;
		role.quadrant = quadrant;
	}
	for_each_gfn_sp(vcpu->kvm, sp, gfn, node) {
		if (!need_sync && sp->unsync)
			need_sync = true;

		if (sp->role.word != role.word)
			continue;

		if (sp->unsync && kvm_sync_page_transient(vcpu, sp))
			break;

		mmu_page_add_parent_pte(vcpu, sp, parent_pte);
		if (sp->unsync_children) {
			kvm_make_request(KVM_REQ_MMU_SYNC, vcpu);
			kvm_mmu_mark_parents_unsync(sp);
		} else if (sp->unsync)
			kvm_mmu_mark_parents_unsync(sp);

		__clear_sp_write_flooding_count(sp);
		trace_kvm_mmu_get_page(sp, false);
		return sp;
	}
	++vcpu->kvm->stat.mmu_cache_miss;
	sp = kvm_mmu_alloc_page(vcpu, parent_pte, direct);
	if (!sp)
		return sp;
	sp->gfn = gfn;
	sp->role = role;
	hlist_add_head(&sp->hash_link,
		&vcpu->kvm->arch.mmu_page_hash[kvm_page_table_hashfn(gfn)]);
	if (!direct) {
		if (rmap_write_protect(vcpu->kvm, gfn))
			kvm_flush_remote_tlbs(vcpu->kvm);
		if (level > PT_PAGE_TABLE_LEVEL && need_sync)
			kvm_sync_pages(vcpu, gfn);

		account_shadowed(vcpu->kvm, gfn);
	}
	init_shadow_page_table(sp);
	trace_kvm_mmu_get_page(sp, true);
	return sp;
}

static void shadow_walk_init(struct kvm_shadow_walk_iterator *iterator,
			     struct kvm_vcpu *vcpu, u64 addr)
{
	iterator->addr = addr;
	iterator->shadow_addr = vcpu->arch.mmu.root_hpa;
	iterator->level = vcpu->arch.mmu.shadow_root_level;

	if (iterator->level == PT64_ROOT_LEVEL &&
	    vcpu->arch.mmu.root_level < PT64_ROOT_LEVEL &&
	    !vcpu->arch.mmu.direct_map)
		--iterator->level;

	if (iterator->level == PT32E_ROOT_LEVEL) {
		iterator->shadow_addr
			= vcpu->arch.mmu.pae_root[(addr >> 30) & 3];
		iterator->shadow_addr &= PT64_BASE_ADDR_MASK;
		--iterator->level;
		if (!iterator->shadow_addr)
			iterator->level = 0;
	}
}

static bool shadow_walk_okay(struct kvm_shadow_walk_iterator *iterator)
{
	if (iterator->level < PT_PAGE_TABLE_LEVEL)
		return false;

	iterator->index = SHADOW_PT_INDEX(iterator->addr, iterator->level);
	iterator->sptep	= ((u64 *)__va(iterator->shadow_addr)) + iterator->index;
	return true;
}

static void __shadow_walk_next(struct kvm_shadow_walk_iterator *iterator,
			       u64 spte)
{
	if (is_last_spte(spte, iterator->level)) {
		iterator->level = 0;
		return;
	}

	iterator->shadow_addr = spte & PT64_BASE_ADDR_MASK;
	--iterator->level;
}

static void shadow_walk_next(struct kvm_shadow_walk_iterator *iterator)
{
	return __shadow_walk_next(iterator, *iterator->sptep);
}

static void link_shadow_page(u64 *sptep, struct kvm_mmu_page *sp)
{
	u64 spte;

	spte = __pa(sp->spt)
		| PT_PRESENT_MASK | PT_ACCESSED_MASK
		| PT_WRITABLE_MASK | PT_USER_MASK;
	mmu_spte_set(sptep, spte);
}

static void validate_direct_spte(struct kvm_vcpu *vcpu, u64 *sptep,
				   unsigned direct_access)
{
	if (is_shadow_present_pte(*sptep) && !is_large_pte(*sptep)) {
		struct kvm_mmu_page *child;

		/*
		 * For the direct sp, if the guest pte's dirty bit
		 * changed form clean to dirty, it will corrupt the
		 * sp's access: allow writable in the read-only sp,
		 * so we should update the spte at this point to get
		 * a new sp with the correct access.
		 */
		child = page_header(*sptep & PT64_BASE_ADDR_MASK);
		if (child->role.access == direct_access)
			return;

		drop_parent_pte(child, sptep);
		kvm_flush_remote_tlbs(vcpu->kvm);
	}
}

static bool mmu_page_zap_pte(struct kvm *kvm, struct kvm_mmu_page *sp,
			     u64 *spte)
{
	u64 pte;
	struct kvm_mmu_page *child;

	pte = *spte;
	if (is_shadow_present_pte(pte)) {
		if (is_last_spte(pte, sp->role.level)) {
			drop_spte(kvm, spte);
			if (is_large_pte(pte))
				--kvm->stat.lpages;
		} else {
			child = page_header(pte & PT64_BASE_ADDR_MASK);
			drop_parent_pte(child, spte);
		}
		return true;
	}

	if (is_mmio_spte(pte))
		mmu_spte_clear_no_track(spte);

	return false;
}

static void kvm_mmu_page_unlink_children(struct kvm *kvm,
					 struct kvm_mmu_page *sp)
{
	unsigned i;

	for (i = 0; i < PT64_ENT_PER_PAGE; ++i)
		mmu_page_zap_pte(kvm, sp, sp->spt + i);
}

static void kvm_mmu_put_page(struct kvm_mmu_page *sp, u64 *parent_pte)
{
	mmu_page_remove_parent_pte(sp, parent_pte);
}

static void kvm_mmu_unlink_parents(struct kvm *kvm, struct kvm_mmu_page *sp)
{
	u64 *sptep;
	struct rmap_iterator iter;

	while ((sptep = rmap_get_first(sp->parent_ptes, &iter)))
		drop_parent_pte(sp, sptep);
}

static int mmu_zap_unsync_children(struct kvm *kvm,
				   struct kvm_mmu_page *parent,
				   struct list_head *invalid_list)
{
	int i, zapped = 0;
	struct mmu_page_path parents;
	struct kvm_mmu_pages pages;

	if (parent->role.level == PT_PAGE_TABLE_LEVEL)
		return 0;

	kvm_mmu_pages_init(parent, &parents, &pages);
	while (mmu_unsync_walk(parent, &pages)) {
		struct kvm_mmu_page *sp;

		for_each_sp(pages, sp, parents, i) {
			kvm_mmu_prepare_zap_page(kvm, sp, invalid_list);
			mmu_pages_clear_parents(&parents);
			zapped++;
		}
		kvm_mmu_pages_init(parent, &parents, &pages);
	}

	return zapped;
}

static int kvm_mmu_prepare_zap_page(struct kvm *kvm, struct kvm_mmu_page *sp,
				    struct list_head *invalid_list)
{
	int ret;

	trace_kvm_mmu_prepare_zap_page(sp);
	++kvm->stat.mmu_shadow_zapped;
	ret = mmu_zap_unsync_children(kvm, sp, invalid_list);
	kvm_mmu_page_unlink_children(kvm, sp);
	kvm_mmu_unlink_parents(kvm, sp);
	if (!sp->role.invalid && !sp->role.direct)
		unaccount_shadowed(kvm, sp->gfn);
	if (sp->unsync)
		kvm_unlink_unsync_page(kvm, sp);
	if (!sp->root_count) {
		/* Count self */
		ret++;
		list_move(&sp->link, invalid_list);
		kvm_mod_used_mmu_pages(kvm, -1);
	} else {
		list_move(&sp->link, &kvm->arch.active_mmu_pages);
		kvm_reload_remote_mmus(kvm);
	}

	sp->role.invalid = 1;
	return ret;
}

static void kvm_mmu_commit_zap_page(struct kvm *kvm,
				    struct list_head *invalid_list)
{
	struct kvm_mmu_page *sp;

	if (list_empty(invalid_list))
		return;

	/*
	 * wmb: make sure everyone sees our modifications to the page tables
	 * rmb: make sure we see changes to vcpu->mode
	 */
	smp_mb();

	/*
	 * Wait for all vcpus to exit guest mode and/or lockless shadow
	 * page table walks.
	 */
	kvm_flush_remote_tlbs(kvm);

	do {
		sp = list_first_entry(invalid_list, struct kvm_mmu_page, link);
		WARN_ON(!sp->role.invalid || sp->root_count);
		kvm_mmu_isolate_page(sp);
		kvm_mmu_free_page(sp);
	} while (!list_empty(invalid_list));
}

/*
 * Changing the number of mmu pages allocated to the vm
 * Note: if goal_nr_mmu_pages is too small, you will get dead lock
 */
void kvm_mmu_change_mmu_pages(struct kvm *kvm, unsigned int goal_nr_mmu_pages)
{
	LIST_HEAD(invalid_list);
	/*
	 * If we set the number of mmu pages to be smaller be than the
	 * number of actived pages , we must to free some mmu pages before we
	 * change the value
	 */

	if (kvm->arch.n_used_mmu_pages > goal_nr_mmu_pages) {
		while (kvm->arch.n_used_mmu_pages > goal_nr_mmu_pages &&
			!list_empty(&kvm->arch.active_mmu_pages)) {
			struct kvm_mmu_page *page;

			page = container_of(kvm->arch.active_mmu_pages.prev,
					    struct kvm_mmu_page, link);
			kvm_mmu_prepare_zap_page(kvm, page, &invalid_list);
		}
		kvm_mmu_commit_zap_page(kvm, &invalid_list);
		goal_nr_mmu_pages = kvm->arch.n_used_mmu_pages;
	}

	kvm->arch.n_max_mmu_pages = goal_nr_mmu_pages;
}

int kvm_mmu_unprotect_page(struct kvm *kvm, gfn_t gfn)
{
	struct kvm_mmu_page *sp;
	struct hlist_node *node;
	LIST_HEAD(invalid_list);
	int r;

	pgprintk("%s: looking for gfn %llx\n", __func__, gfn);
	r = 0;
	spin_lock(&kvm->mmu_lock);
	for_each_gfn_indirect_valid_sp(kvm, sp, gfn, node) {
		pgprintk("%s: gfn %llx role %x\n", __func__, gfn,
			 sp->role.word);
		r = 1;
		kvm_mmu_prepare_zap_page(kvm, sp, &invalid_list);
	}
	kvm_mmu_commit_zap_page(kvm, &invalid_list);
	spin_unlock(&kvm->mmu_lock);

	return r;
}
EXPORT_SYMBOL_GPL(kvm_mmu_unprotect_page);

static void page_header_update_slot(struct kvm *kvm, void *pte, gfn_t gfn)
{
	int slot = memslot_id(kvm, gfn);
	struct kvm_mmu_page *sp = page_header(__pa(pte));

	__set_bit(slot, sp->slot_bitmap);
}

/*
 * The function is based on mtrr_type_lookup() in
 * arch/x86/kernel/cpu/mtrr/generic.c
 */
static int get_mtrr_type(struct mtrr_state_type *mtrr_state,
			 u64 start, u64 end)
{
	int i;
	u64 base, mask;
	u8 prev_match, curr_match;
	int num_var_ranges = KVM_NR_VAR_MTRR;

	if (!mtrr_state->enabled)
		return 0xFF;

	/* Make end inclusive end, instead of exclusive */
	end--;

	/* Look in fixed ranges. Just return the type as per start */
	if (mtrr_state->have_fixed && (start < 0x100000)) {
		int idx;

		if (start < 0x80000) {
			idx = 0;
			idx += (start >> 16);
			return mtrr_state->fixed_ranges[idx];
		} else if (start < 0xC0000) {
			idx = 1 * 8;
			idx += ((start - 0x80000) >> 14);
			return mtrr_state->fixed_ranges[idx];
		} else if (start < 0x1000000) {
			idx = 3 * 8;
			idx += ((start - 0xC0000) >> 12);
			return mtrr_state->fixed_ranges[idx];
		}
	}

	/*
	 * Look in variable ranges
	 * Look of multiple ranges matching this address and pick type
	 * as per MTRR precedence
	 */
	if (!(mtrr_state->enabled & 2))
		return mtrr_state->def_type;

	prev_match = 0xFF;
	for (i = 0; i < num_var_ranges; ++i) {
		unsigned short start_state, end_state;

		if (!(mtrr_state->var_ranges[i].mask_lo & (1 << 11)))
			continue;

		base = (((u64)mtrr_state->var_ranges[i].base_hi) << 32) +
		       (mtrr_state->var_ranges[i].base_lo & PAGE_MASK);
		mask = (((u64)mtrr_state->var_ranges[i].mask_hi) << 32) +
		       (mtrr_state->var_ranges[i].mask_lo & PAGE_MASK);

		start_state = ((start & mask) == (base & mask));
		end_state = ((end & mask) == (base & mask));
		if (start_state != end_state)
			return 0xFE;

		if ((start & mask) != (base & mask))
			continue;

		curr_match = mtrr_state->var_ranges[i].base_lo & 0xff;
		if (prev_match == 0xFF) {
			prev_match = curr_match;
			continue;
		}

		if (prev_match == MTRR_TYPE_UNCACHABLE ||
		    curr_match == MTRR_TYPE_UNCACHABLE)
			return MTRR_TYPE_UNCACHABLE;

		if ((prev_match == MTRR_TYPE_WRBACK &&
		     curr_match == MTRR_TYPE_WRTHROUGH) ||
		    (prev_match == MTRR_TYPE_WRTHROUGH &&
		     curr_match == MTRR_TYPE_WRBACK)) {
			prev_match = MTRR_TYPE_WRTHROUGH;
			curr_match = MTRR_TYPE_WRTHROUGH;
		}

		if (prev_match != curr_match)
			return MTRR_TYPE_UNCACHABLE;
	}

	if (prev_match != 0xFF)
		return prev_match;

	return mtrr_state->def_type;
}

u8 kvm_get_guest_memory_type(struct kvm_vcpu *vcpu, gfn_t gfn)
{
	u8 mtrr;

	mtrr = get_mtrr_type(&vcpu->arch.mtrr_state, gfn << PAGE_SHIFT,
			     (gfn << PAGE_SHIFT) + PAGE_SIZE);
	if (mtrr == 0xfe || mtrr == 0xff)
		mtrr = MTRR_TYPE_WRBACK;
	return mtrr;
}
EXPORT_SYMBOL_GPL(kvm_get_guest_memory_type);

static void __kvm_unsync_page(struct kvm_vcpu *vcpu, struct kvm_mmu_page *sp)
{
	trace_kvm_mmu_unsync_page(sp);
	++vcpu->kvm->stat.mmu_unsync;
	sp->unsync = 1;

	kvm_mmu_mark_parents_unsync(sp);
}

static void kvm_unsync_pages(struct kvm_vcpu *vcpu,  gfn_t gfn)
{
	struct kvm_mmu_page *s;
	struct hlist_node *node;

	for_each_gfn_indirect_valid_sp(vcpu->kvm, s, gfn, node) {
		if (s->unsync)
			continue;
		WARN_ON(s->role.level != PT_PAGE_TABLE_LEVEL);
		__kvm_unsync_page(vcpu, s);
	}
}

static int mmu_need_write_protect(struct kvm_vcpu *vcpu, gfn_t gfn,
				  bool can_unsync)
{
	struct kvm_mmu_page *s;
	struct hlist_node *node;
	bool need_unsync = false;

	for_each_gfn_indirect_valid_sp(vcpu->kvm, s, gfn, node) {
		if (!can_unsync)
			return 1;

		if (s->role.level != PT_PAGE_TABLE_LEVEL)
			return 1;

		if (!need_unsync && !s->unsync) {
			need_unsync = true;
		}
	}
	if (need_unsync)
		kvm_unsync_pages(vcpu, gfn);
	return 0;
}

static int set_spte(struct kvm_vcpu *vcpu, u64 *sptep,
		    unsigned pte_access, int user_fault,
		    int write_fault, int level,
		    gfn_t gfn, pfn_t pfn, bool speculative,
		    bool can_unsync, bool host_writable)
{
	u64 spte;
	int ret = 0;

	if (set_mmio_spte(sptep, gfn, pfn, pte_access))
		return 0;

	spte = PT_PRESENT_MASK;
	if (!speculative)
		spte |= shadow_accessed_mask;

	if (pte_access & ACC_EXEC_MASK)
		spte |= shadow_x_mask;
	else
		spte |= shadow_nx_mask;

	if (pte_access & ACC_USER_MASK)
		spte |= shadow_user_mask;

	if (level > PT_PAGE_TABLE_LEVEL)
		spte |= PT_PAGE_SIZE_MASK;
	if (tdp_enabled)
		spte |= kvm_x86_ops->get_mt_mask(vcpu, gfn,
			kvm_is_mmio_pfn(pfn));

	if (host_writable)
		spte |= SPTE_HOST_WRITEABLE;
	else
		pte_access &= ~ACC_WRITE_MASK;

	spte |= (u64)pfn << PAGE_SHIFT;

	if ((pte_access & ACC_WRITE_MASK)
	    || (!vcpu->arch.mmu.direct_map && write_fault
		&& !is_write_protection(vcpu) && !user_fault)) {

		if (level > PT_PAGE_TABLE_LEVEL &&
		    has_wrprotected_page(vcpu->kvm, gfn, level)) {
			ret = 1;
			drop_spte(vcpu->kvm, sptep);
			goto done;
		}

		spte |= PT_WRITABLE_MASK | SPTE_MMU_WRITEABLE;

		if (!vcpu->arch.mmu.direct_map
		    && !(pte_access & ACC_WRITE_MASK)) {
			spte &= ~PT_USER_MASK;
			/*
			 * If we converted a user page to a kernel page,
			 * so that the kernel can write to it when cr0.wp=0,
			 * then we should prevent the kernel from executing it
			 * if SMEP is enabled.
			 */
			if (kvm_read_cr4_bits(vcpu, X86_CR4_SMEP))
				spte |= PT64_NX_MASK;
		}

		/*
		 * Optimization: for pte sync, if spte was writable the hash
		 * lookup is unnecessary (and expensive). Write protection
		 * is responsibility of mmu_get_page / kvm_sync_page.
		 * Same reasoning can be applied to dirty page accounting.
		 */
		if (!can_unsync && is_writable_pte(*sptep))
			goto set_pte;

		if (mmu_need_write_protect(vcpu, gfn, can_unsync)) {
			pgprintk("%s: found shadow page for %llx, marking ro\n",
				 __func__, gfn);
			ret = 1;
			pte_access &= ~ACC_WRITE_MASK;
			spte &= ~(PT_WRITABLE_MASK | SPTE_MMU_WRITEABLE);
		}
	}

	if (pte_access & ACC_WRITE_MASK)
		mark_page_dirty(vcpu->kvm, gfn);

set_pte:
	if (mmu_spte_update(sptep, spte))
		kvm_flush_remote_tlbs(vcpu->kvm);
done:
	return ret;
}

static void mmu_set_spte(struct kvm_vcpu *vcpu, u64 *sptep,
			 unsigned pt_access, unsigned pte_access,
			 int user_fault, int write_fault,
			 int *emulate, int level, gfn_t gfn,
			 pfn_t pfn, bool speculative,
			 bool host_writable)
{
	int was_rmapped = 0;
	int rmap_count;

	pgprintk("%s: spte %llx access %x write_fault %d"
		 " user_fault %d gfn %llx\n",
		 __func__, *sptep, pt_access,
		 write_fault, user_fault, gfn);

	if (is_rmap_spte(*sptep)) {
		/*
		 * If we overwrite a PTE page pointer with a 2MB PMD, unlink
		 * the parent of the now unreachable PTE.
		 */
		if (level > PT_PAGE_TABLE_LEVEL &&
		    !is_large_pte(*sptep)) {
			struct kvm_mmu_page *child;
			u64 pte = *sptep;

			child = page_header(pte & PT64_BASE_ADDR_MASK);
			drop_parent_pte(child, sptep);
			kvm_flush_remote_tlbs(vcpu->kvm);
		} else if (pfn != spte_to_pfn(*sptep)) {
			pgprintk("hfn old %llx new %llx\n",
				 spte_to_pfn(*sptep), pfn);
			drop_spte(vcpu->kvm, sptep);
			kvm_flush_remote_tlbs(vcpu->kvm);
		} else
			was_rmapped = 1;
	}

	if (set_spte(vcpu, sptep, pte_access, user_fault, write_fault,
		      level, gfn, pfn, speculative, true,
		      host_writable)) {
		if (write_fault)
			*emulate = 1;
		kvm_mmu_flush_tlb(vcpu);
	}

	if (unlikely(is_mmio_spte(*sptep) && emulate))
		*emulate = 1;

	pgprintk("%s: setting spte %llx\n", __func__, *sptep);
	pgprintk("instantiating %s PTE (%s) at %llx (%llx) addr %p\n",
		 is_large_pte(*sptep)? "2MB" : "4kB",
		 *sptep & PT_PRESENT_MASK ?"RW":"R", gfn,
		 *sptep, sptep);
	if (!was_rmapped && is_large_pte(*sptep))
		++vcpu->kvm->stat.lpages;

	if (is_shadow_present_pte(*sptep)) {
		page_header_update_slot(vcpu->kvm, sptep, gfn);
		if (!was_rmapped) {
			rmap_count = rmap_add(vcpu, sptep, gfn);
			if (rmap_count > RMAP_RECYCLE_THRESHOLD)
				rmap_recycle(vcpu, sptep, gfn);
		}
	}
	kvm_release_pfn_clean(pfn);
}

static void nonpaging_new_cr3(struct kvm_vcpu *vcpu)
{
	mmu_free_roots(vcpu);
}

static pfn_t pte_prefetch_gfn_to_pfn(struct kvm_vcpu *vcpu, gfn_t gfn,
				     bool no_dirty_log)
{
	struct kvm_memory_slot *slot;
	unsigned long hva;

	slot = gfn_to_memslot_dirty_bitmap(vcpu, gfn, no_dirty_log);
	if (!slot) {
		get_page(fault_page);
		return page_to_pfn(fault_page);
	}

	hva = gfn_to_hva_memslot(slot, gfn);

	return hva_to_pfn_atomic(vcpu->kvm, hva);
}

static int direct_pte_prefetch_many(struct kvm_vcpu *vcpu,
				    struct kvm_mmu_page *sp,
				    u64 *start, u64 *end)
{
	struct page *pages[PTE_PREFETCH_NUM];
	unsigned access = sp->role.access;
	int i, ret;
	gfn_t gfn;

	gfn = kvm_mmu_page_get_gfn(sp, start - sp->spt);
	if (!gfn_to_memslot_dirty_bitmap(vcpu, gfn, access & ACC_WRITE_MASK))
		return -1;

	ret = gfn_to_page_many_atomic(vcpu->kvm, gfn, pages, end - start);
	if (ret <= 0)
		return -1;

	for (i = 0; i < ret; i++, gfn++, start++)
		mmu_set_spte(vcpu, start, ACC_ALL,
			     access, 0, 0, NULL,
			     sp->role.level, gfn,
			     page_to_pfn(pages[i]), true, true);

	return 0;
}

static void __direct_pte_prefetch(struct kvm_vcpu *vcpu,
				  struct kvm_mmu_page *sp, u64 *sptep)
{
	u64 *spte, *start = NULL;
	int i;

	WARN_ON(!sp->role.direct);

	i = (sptep - sp->spt) & ~(PTE_PREFETCH_NUM - 1);
	spte = sp->spt + i;

	for (i = 0; i < PTE_PREFETCH_NUM; i++, spte++) {
		if (is_shadow_present_pte(*spte) || spte == sptep) {
			if (!start)
				continue;
			if (direct_pte_prefetch_many(vcpu, sp, start, spte) < 0)
				break;
			start = NULL;
		} else if (!start)
			start = spte;
	}
}

static void direct_pte_prefetch(struct kvm_vcpu *vcpu, u64 *sptep)
{
	struct kvm_mmu_page *sp;

	/*
	 * Since it's no accessed bit on EPT, it's no way to
	 * distinguish between actually accessed translations
	 * and prefetched, so disable pte prefetch if EPT is
	 * enabled.
	 */
	if (!shadow_accessed_mask)
		return;

	sp = page_header(__pa(sptep));
	if (sp->role.level > PT_PAGE_TABLE_LEVEL)
		return;

	__direct_pte_prefetch(vcpu, sp, sptep);
}

static int __direct_map(struct kvm_vcpu *vcpu, gpa_t v, int write,
			int map_writable, int level, gfn_t gfn, pfn_t pfn,
			bool prefault)
{
	struct kvm_shadow_walk_iterator iterator;
	struct kvm_mmu_page *sp;
	int emulate = 0;
	gfn_t pseudo_gfn;

	for_each_shadow_entry(vcpu, (u64)gfn << PAGE_SHIFT, iterator) {
		if (iterator.level == level) {
			unsigned pte_access = ACC_ALL;

			mmu_set_spte(vcpu, iterator.sptep, ACC_ALL, pte_access,
				     0, write, &emulate,
				     level, gfn, pfn, prefault, map_writable);
			direct_pte_prefetch(vcpu, iterator.sptep);
			++vcpu->stat.pf_fixed;
			break;
		}

		if (!is_shadow_present_pte(*iterator.sptep)) {
			u64 base_addr = iterator.addr;

			base_addr &= PT64_LVL_ADDR_MASK(iterator.level);
			pseudo_gfn = base_addr >> PAGE_SHIFT;
			sp = kvm_mmu_get_page(vcpu, pseudo_gfn, iterator.addr,
					      iterator.level - 1,
					      1, ACC_ALL, iterator.sptep);
			if (!sp) {
				pgprintk("nonpaging_map: ENOMEM\n");
				kvm_release_pfn_clean(pfn);
				return -ENOMEM;
			}

			mmu_spte_set(iterator.sptep,
				     __pa(sp->spt)
				     | PT_PRESENT_MASK | PT_WRITABLE_MASK
				     | shadow_user_mask | shadow_x_mask
				     | shadow_accessed_mask);
		}
	}
	return emulate;
}

static void kvm_send_hwpoison_signal(unsigned long address, struct task_struct *tsk)
{
	siginfo_t info;

	info.si_signo	= SIGBUS;
	info.si_errno	= 0;
	info.si_code	= BUS_MCEERR_AR;
	info.si_addr	= (void __user *)address;
	info.si_addr_lsb = PAGE_SHIFT;

	send_sig_info(SIGBUS, &info, tsk);
}

static int kvm_handle_bad_page(struct kvm_vcpu *vcpu, gfn_t gfn, pfn_t pfn)
{
	kvm_release_pfn_clean(pfn);
	if (is_hwpoison_pfn(pfn)) {
		kvm_send_hwpoison_signal(gfn_to_hva(vcpu->kvm, gfn), current);
		return 0;
	}

	return -EFAULT;
}

static void transparent_hugepage_adjust(struct kvm_vcpu *vcpu,
					gfn_t *gfnp, pfn_t *pfnp, int *levelp)
{
	pfn_t pfn = *pfnp;
	gfn_t gfn = *gfnp;
	int level = *levelp;

	/*
	 * Check if it's a transparent hugepage. If this would be an
	 * hugetlbfs page, level wouldn't be set to
	 * PT_PAGE_TABLE_LEVEL and there would be no adjustment done
	 * here.
	 */
	if (!is_error_pfn(pfn) && !kvm_is_mmio_pfn(pfn) &&
	    level == PT_PAGE_TABLE_LEVEL &&
	    PageTransCompound(pfn_to_page(pfn)) &&
	    !has_wrprotected_page(vcpu->kvm, gfn, PT_DIRECTORY_LEVEL)) {
		unsigned long mask;
		/*
		 * mmu_notifier_retry was successful and we hold the
		 * mmu_lock here, so the pmd can't become splitting
		 * from under us, and in turn
		 * __split_huge_page_refcount() can't run from under
		 * us and we can safely transfer the refcount from
		 * PG_tail to PG_head as we switch the pfn to tail to
		 * head.
		 */
		*levelp = level = PT_DIRECTORY_LEVEL;
		mask = KVM_PAGES_PER_HPAGE(level) - 1;
		VM_BUG_ON((gfn & mask) != (pfn & mask));
		if (pfn & mask) {
			gfn &= ~mask;
			*gfnp = gfn;
			kvm_release_pfn_clean(pfn);
			pfn &= ~mask;
			kvm_get_pfn(pfn);
			*pfnp = pfn;
		}
	}
}

static bool mmu_invalid_pfn(pfn_t pfn)
{
	return unlikely(is_invalid_pfn(pfn));
}

static bool handle_abnormal_pfn(struct kvm_vcpu *vcpu, gva_t gva, gfn_t gfn,
				pfn_t pfn, unsigned access, int *ret_val)
{
	bool ret = true;

	/* The pfn is invalid, report the error! */
	if (unlikely(is_invalid_pfn(pfn))) {
		*ret_val = kvm_handle_bad_page(vcpu, gfn, pfn);
		goto exit;
	}

	if (unlikely(is_noslot_pfn(pfn)))
		vcpu_cache_mmio_info(vcpu, gva, gfn, access);

	ret = false;
exit:
	return ret;
}

static bool page_fault_can_be_fast(struct kvm_vcpu *vcpu, u32 error_code)
{
	/*
	 * #PF can be fast only if the shadow page table is present and it
	 * is caused by write-protect, that means we just need change the
	 * W bit of the spte which can be done out of mmu-lock.
	 */
	if (!(error_code & PFERR_PRESENT_MASK) ||
	      !(error_code & PFERR_WRITE_MASK))
		return false;

	return true;
}

static bool
fast_pf_fix_direct_spte(struct kvm_vcpu *vcpu, u64 *sptep, u64 spte)
{
	struct kvm_mmu_page *sp = page_header(__pa(sptep));
	gfn_t gfn;

	WARN_ON(!sp->role.direct);

	/*
	 * The gfn of direct spte is stable since it is calculated
	 * by sp->gfn.
	 */
	gfn = kvm_mmu_page_get_gfn(sp, sptep - sp->spt);

	if (cmpxchg64(sptep, spte, spte | PT_WRITABLE_MASK) == spte)
		mark_page_dirty(vcpu->kvm, gfn);

	return true;
}

/*
 * Return value:
 * - true: let the vcpu to access on the same address again.
 * - false: let the real page fault path to fix it.
 */
static bool fast_page_fault(struct kvm_vcpu *vcpu, gva_t gva, int level,
			    u32 error_code)
{
	struct kvm_shadow_walk_iterator iterator;
	bool ret = false;
	u64 spte = 0ull;

	if (!page_fault_can_be_fast(vcpu, error_code))
		return false;

	walk_shadow_page_lockless_begin(vcpu);
	for_each_shadow_entry_lockless(vcpu, gva, iterator, spte)
		if (!is_shadow_present_pte(spte) || iterator.level < level)
			break;

	/*
	 * If the mapping has been changed, let the vcpu fault on the
	 * same address again.
	 */
	if (!is_rmap_spte(spte)) {
		ret = true;
		goto exit;
	}

	if (!is_last_spte(spte, level))
		goto exit;

	/*
	 * Check if it is a spurious fault caused by TLB lazily flushed.
	 *
	 * Need not check the access of upper level table entries since
	 * they are always ACC_ALL.
	 */
	 if (is_writable_pte(spte)) {
		ret = true;
		goto exit;
	}

	/*
	 * Currently, to simplify the code, only the spte write-protected
	 * by dirty-log can be fast fixed.
	 */
	if (!spte_is_locklessly_modifiable(spte))
		goto exit;

	/*
	 * Currently, fast page fault only works for direct mapping since
	 * the gfn is not stable for indirect shadow page.
	 * See Documentation/virtual/kvm/locking.txt to get more detail.
	 */
	ret = fast_pf_fix_direct_spte(vcpu, iterator.sptep, spte);
exit:
	trace_fast_page_fault(vcpu, gva, error_code, iterator.sptep,
			      spte, ret);
	walk_shadow_page_lockless_end(vcpu);

	return ret;
}

static bool try_async_pf(struct kvm_vcpu *vcpu, bool prefault, gfn_t gfn,
			 gva_t gva, pfn_t *pfn, bool write, bool *writable);

static int nonpaging_map(struct kvm_vcpu *vcpu, gva_t v, u32 error_code,
			 gfn_t gfn, bool prefault)
{
	int r;
	int level;
	int force_pt_level;
	pfn_t pfn;
	unsigned long mmu_seq;
	bool map_writable, write = error_code & PFERR_WRITE_MASK;

	force_pt_level = mapping_level_dirty_bitmap(vcpu, gfn);
	if (likely(!force_pt_level)) {
		level = mapping_level(vcpu, gfn);
		/*
		 * This path builds a PAE pagetable - so we can map
		 * 2mb pages at maximum. Therefore check if the level
		 * is larger than that.
		 */
		if (level > PT_DIRECTORY_LEVEL)
			level = PT_DIRECTORY_LEVEL;

		gfn &= ~(KVM_PAGES_PER_HPAGE(level) - 1);
	} else
		level = PT_PAGE_TABLE_LEVEL;

	if (fast_page_fault(vcpu, v, level, error_code))
		return 0;

	mmu_seq = vcpu->kvm->mmu_notifier_seq;
	smp_rmb();

	if (try_async_pf(vcpu, prefault, gfn, v, &pfn, write, &map_writable))
		return 0;

	if (handle_abnormal_pfn(vcpu, v, gfn, pfn, ACC_ALL, &r))
		return r;

	spin_lock(&vcpu->kvm->mmu_lock);
	if (mmu_notifier_retry(vcpu, mmu_seq))
		goto out_unlock;
	kvm_mmu_free_some_pages(vcpu);
	if (likely(!force_pt_level))
		transparent_hugepage_adjust(vcpu, &gfn, &pfn, &level);
	r = __direct_map(vcpu, v, write, map_writable, level, gfn, pfn,
			 prefault);
	spin_unlock(&vcpu->kvm->mmu_lock);


	return r;

out_unlock:
	spin_unlock(&vcpu->kvm->mmu_lock);
	kvm_release_pfn_clean(pfn);
	return 0;
}


static void mmu_free_roots(struct kvm_vcpu *vcpu)
{
	int i;
	struct kvm_mmu_page *sp;
	LIST_HEAD(invalid_list);

	if (!VALID_PAGE(vcpu->arch.mmu.root_hpa))
		return;
	spin_lock(&vcpu->kvm->mmu_lock);
	if (vcpu->arch.mmu.shadow_root_level == PT64_ROOT_LEVEL &&
	    (vcpu->arch.mmu.root_level == PT64_ROOT_LEVEL ||
	     vcpu->arch.mmu.direct_map)) {
		hpa_t root = vcpu->arch.mmu.root_hpa;

		sp = page_header(root);
		--sp->root_count;
		if (!sp->root_count && sp->role.invalid) {
			kvm_mmu_prepare_zap_page(vcpu->kvm, sp, &invalid_list);
			kvm_mmu_commit_zap_page(vcpu->kvm, &invalid_list);
		}
		vcpu->arch.mmu.root_hpa = INVALID_PAGE;
		spin_unlock(&vcpu->kvm->mmu_lock);
		return;
	}
	for (i = 0; i < 4; ++i) {
		hpa_t root = vcpu->arch.mmu.pae_root[i];

		if (root) {
			root &= PT64_BASE_ADDR_MASK;
			sp = page_header(root);
			--sp->root_count;
			if (!sp->root_count && sp->role.invalid)
				kvm_mmu_prepare_zap_page(vcpu->kvm, sp,
							 &invalid_list);
		}
		vcpu->arch.mmu.pae_root[i] = INVALID_PAGE;
	}
	kvm_mmu_commit_zap_page(vcpu->kvm, &invalid_list);
	spin_unlock(&vcpu->kvm->mmu_lock);
	vcpu->arch.mmu.root_hpa = INVALID_PAGE;
}

static int mmu_check_root(struct kvm_vcpu *vcpu, gfn_t root_gfn)
{
	int ret = 0;

	if (!kvm_is_visible_gfn(vcpu->kvm, root_gfn)) {
		kvm_make_request(KVM_REQ_TRIPLE_FAULT, vcpu);
		ret = 1;
	}

	return ret;
}

static int mmu_alloc_direct_roots(struct kvm_vcpu *vcpu)
{
	struct kvm_mmu_page *sp;
	unsigned i;

	if (vcpu->arch.mmu.shadow_root_level == PT64_ROOT_LEVEL) {
		spin_lock(&vcpu->kvm->mmu_lock);
		kvm_mmu_free_some_pages(vcpu);
		sp = kvm_mmu_get_page(vcpu, 0, 0, PT64_ROOT_LEVEL,
				      1, ACC_ALL, NULL);
		++sp->root_count;
		spin_unlock(&vcpu->kvm->mmu_lock);
		vcpu->arch.mmu.root_hpa = __pa(sp->spt);
	} else if (vcpu->arch.mmu.shadow_root_level == PT32E_ROOT_LEVEL) {
		for (i = 0; i < 4; ++i) {
			hpa_t root = vcpu->arch.mmu.pae_root[i];

			ASSERT(!VALID_PAGE(root));
			spin_lock(&vcpu->kvm->mmu_lock);
			kvm_mmu_free_some_pages(vcpu);
			sp = kvm_mmu_get_page(vcpu, i << (30 - PAGE_SHIFT),
					      i << 30,
					      PT32_ROOT_LEVEL, 1, ACC_ALL,
					      NULL);
			root = __pa(sp->spt);
			++sp->root_count;
			spin_unlock(&vcpu->kvm->mmu_lock);
			vcpu->arch.mmu.pae_root[i] = root | PT_PRESENT_MASK;
		}
		vcpu->arch.mmu.root_hpa = __pa(vcpu->arch.mmu.pae_root);
	} else
		BUG();

	return 0;
}

static int mmu_alloc_shadow_roots(struct kvm_vcpu *vcpu)
{
	struct kvm_mmu_page *sp;
	u64 pdptr, pm_mask;
	gfn_t root_gfn;
	int i;

	root_gfn = vcpu->arch.mmu.get_cr3(vcpu) >> PAGE_SHIFT;

	if (mmu_check_root(vcpu, root_gfn))
		return 1;

	/*
	 * Do we shadow a long mode page table? If so we need to
	 * write-protect the guests page table root.
	 */
	if (vcpu->arch.mmu.root_level == PT64_ROOT_LEVEL) {
		hpa_t root = vcpu->arch.mmu.root_hpa;

		ASSERT(!VALID_PAGE(root));

		spin_lock(&vcpu->kvm->mmu_lock);
		kvm_mmu_free_some_pages(vcpu);
		sp = kvm_mmu_get_page(vcpu, root_gfn, 0, PT64_ROOT_LEVEL,
				      0, ACC_ALL, NULL);
		root = __pa(sp->spt);
		++sp->root_count;
		spin_unlock(&vcpu->kvm->mmu_lock);
		vcpu->arch.mmu.root_hpa = root;
		return 0;
	}

	/*
	 * We shadow a 32 bit page table. This may be a legacy 2-level
	 * or a PAE 3-level page table. In either case we need to be aware that
	 * the shadow page table may be a PAE or a long mode page table.
	 */
	pm_mask = PT_PRESENT_MASK;
	if (vcpu->arch.mmu.shadow_root_level == PT64_ROOT_LEVEL)
		pm_mask |= PT_ACCESSED_MASK | PT_WRITABLE_MASK | PT_USER_MASK;

	for (i = 0; i < 4; ++i) {
		hpa_t root = vcpu->arch.mmu.pae_root[i];

		ASSERT(!VALID_PAGE(root));
		if (vcpu->arch.mmu.root_level == PT32E_ROOT_LEVEL) {
			pdptr = vcpu->arch.mmu.get_pdptr(vcpu, i);
			if (!is_present_gpte(pdptr)) {
				vcpu->arch.mmu.pae_root[i] = 0;
				continue;
			}
			root_gfn = pdptr >> PAGE_SHIFT;
			if (mmu_check_root(vcpu, root_gfn))
				return 1;
		}
		spin_lock(&vcpu->kvm->mmu_lock);
		kvm_mmu_free_some_pages(vcpu);
		sp = kvm_mmu_get_page(vcpu, root_gfn, i << 30,
				      PT32_ROOT_LEVEL, 0,
				      ACC_ALL, NULL);
		root = __pa(sp->spt);
		++sp->root_count;
		spin_unlock(&vcpu->kvm->mmu_lock);

		vcpu->arch.mmu.pae_root[i] = root | pm_mask;
	}
	vcpu->arch.mmu.root_hpa = __pa(vcpu->arch.mmu.pae_root);

	/*
	 * If we shadow a 32 bit page table with a long mode page
	 * table we enter this path.
	 */
	if (vcpu->arch.mmu.shadow_root_level == PT64_ROOT_LEVEL) {
		if (vcpu->arch.mmu.lm_root == NULL) {
			/*
			 * The additional page necessary for this is only
			 * allocated on demand.
			 */

			u64 *lm_root;

			lm_root = (void*)get_zeroed_page(GFP_KERNEL);
			if (lm_root == NULL)
				return 1;

			lm_root[0] = __pa(vcpu->arch.mmu.pae_root) | pm_mask;

			vcpu->arch.mmu.lm_root = lm_root;
		}

		vcpu->arch.mmu.root_hpa = __pa(vcpu->arch.mmu.lm_root);
	}

	return 0;
}

static int mmu_alloc_roots(struct kvm_vcpu *vcpu)
{
	if (vcpu->arch.mmu.direct_map)
		return mmu_alloc_direct_roots(vcpu);
	else
		return mmu_alloc_shadow_roots(vcpu);
}

static void mmu_sync_roots(struct kvm_vcpu *vcpu)
{
	int i;
	struct kvm_mmu_page *sp;

	if (vcpu->arch.mmu.direct_map)
		return;

	if (!VALID_PAGE(vcpu->arch.mmu.root_hpa))
		return;

	vcpu_clear_mmio_info(vcpu, ~0ul);
	kvm_mmu_audit(vcpu, AUDIT_PRE_SYNC);
	if (vcpu->arch.mmu.root_level == PT64_ROOT_LEVEL) {
		hpa_t root = vcpu->arch.mmu.root_hpa;
		sp = page_header(root);
		mmu_sync_children(vcpu, sp);
		kvm_mmu_audit(vcpu, AUDIT_POST_SYNC);
		return;
	}
	for (i = 0; i < 4; ++i) {
		hpa_t root = vcpu->arch.mmu.pae_root[i];

		if (root && VALID_PAGE(root)) {
			root &= PT64_BASE_ADDR_MASK;
			sp = page_header(root);
			mmu_sync_children(vcpu, sp);
		}
	}
	kvm_mmu_audit(vcpu, AUDIT_POST_SYNC);
}

void kvm_mmu_sync_roots(struct kvm_vcpu *vcpu)
{
	spin_lock(&vcpu->kvm->mmu_lock);
	mmu_sync_roots(vcpu);
	spin_unlock(&vcpu->kvm->mmu_lock);
}

static gpa_t nonpaging_gva_to_gpa(struct kvm_vcpu *vcpu, gva_t vaddr,
				  u32 access, struct x86_exception *exception)
{
	if (exception)
		exception->error_code = 0;
	return vaddr;
}

static gpa_t nonpaging_gva_to_gpa_nested(struct kvm_vcpu *vcpu, gva_t vaddr,
					 u32 access,
					 struct x86_exception *exception)
{
	if (exception)
		exception->error_code = 0;
	return vcpu->arch.nested_mmu.translate_gpa(vcpu, vaddr, access);
}

static bool quickly_check_mmio_pf(struct kvm_vcpu *vcpu, u64 addr, bool direct)
{
	if (direct)
		return vcpu_match_mmio_gpa(vcpu, addr);

	return vcpu_match_mmio_gva(vcpu, addr);
}


/*
 * On direct hosts, the last spte is only allows two states
 * for mmio page fault:
 *   - It is the mmio spte
 *   - It is zapped or it is being zapped.
 *
 * This function completely checks the spte when the last spte
 * is not the mmio spte.
 */
static bool check_direct_spte_mmio_pf(u64 spte)
{
	return __check_direct_spte_mmio_pf(spte);
}

static u64 walk_shadow_page_get_mmio_spte(struct kvm_vcpu *vcpu, u64 addr)
{
	struct kvm_shadow_walk_iterator iterator;
	u64 spte = 0ull;

	walk_shadow_page_lockless_begin(vcpu);
	for_each_shadow_entry_lockless(vcpu, addr, iterator, spte)
		if (!is_shadow_present_pte(spte))
			break;
	walk_shadow_page_lockless_end(vcpu);

	return spte;
}

/*
 * If it is a real mmio page fault, return 1 and emulat the instruction
 * directly, return 0 to let CPU fault again on the address, -1 is
 * returned if bug is detected.
 */
int handle_mmio_page_fault_common(struct kvm_vcpu *vcpu, u64 addr, bool direct)
{
	u64 spte;

	if (quickly_check_mmio_pf(vcpu, addr, direct))
		return 1;

	spte = walk_shadow_page_get_mmio_spte(vcpu, addr);

	if (is_mmio_spte(spte)) {
		gfn_t gfn = get_mmio_spte_gfn(spte);
		unsigned access = get_mmio_spte_access(spte);

		if (direct)
			addr = 0;

		trace_handle_mmio_page_fault(addr, gfn, access);
		vcpu_cache_mmio_info(vcpu, addr, gfn, access);
		return 1;
	}

	/*
	 * It's ok if the gva is remapped by other cpus on shadow guest,
	 * it's a BUG if the gfn is not a mmio page.
	 */
	if (direct && !check_direct_spte_mmio_pf(spte))
		return -1;

	/*
	 * If the page table is zapped by other cpus, let CPU fault again on
	 * the address.
	 */
	return 0;
}
EXPORT_SYMBOL_GPL(handle_mmio_page_fault_common);

static int handle_mmio_page_fault(struct kvm_vcpu *vcpu, u64 addr,
				  u32 error_code, bool direct)
{
	int ret;

	ret = handle_mmio_page_fault_common(vcpu, addr, direct);
	WARN_ON(ret < 0);
	return ret;
}

static int nonpaging_page_fault(struct kvm_vcpu *vcpu, gva_t gva,
				u32 error_code, bool prefault)
{
	gfn_t gfn;
	int r;

	pgprintk("%s: gva %lx error %x\n", __func__, gva, error_code);

	if (unlikely(error_code & PFERR_RSVD_MASK))
		return handle_mmio_page_fault(vcpu, gva, error_code, true);

	r = mmu_topup_memory_caches(vcpu);
	if (r)
		return r;

	ASSERT(vcpu);
	ASSERT(VALID_PAGE(vcpu->arch.mmu.root_hpa));

	gfn = gva >> PAGE_SHIFT;

	return nonpaging_map(vcpu, gva & PAGE_MASK,
			     error_code, gfn, prefault);
}

static int kvm_arch_setup_async_pf(struct kvm_vcpu *vcpu, gva_t gva, gfn_t gfn)
{
	struct kvm_arch_async_pf arch;

	arch.token = (vcpu->arch.apf.id++ << 12) | vcpu->vcpu_id;
	arch.gfn = gfn;
	arch.direct_map = vcpu->arch.mmu.direct_map;
	arch.cr3 = vcpu->arch.mmu.get_cr3(vcpu);

	return kvm_setup_async_pf(vcpu, gva, gfn, &arch);
}

static bool can_do_async_pf(struct kvm_vcpu *vcpu)
{
	if (unlikely(!irqchip_in_kernel(vcpu->kvm) ||
		     kvm_event_needs_reinjection(vcpu)))
		return false;

	return kvm_x86_ops->interrupt_allowed(vcpu);
}

static bool try_async_pf(struct kvm_vcpu *vcpu, bool prefault, gfn_t gfn,
			 gva_t gva, pfn_t *pfn, bool write, bool *writable)
{
	bool async;

	*pfn = gfn_to_pfn_async(vcpu->kvm, gfn, &async, write, writable);

	if (!async)
		return false; /* *pfn has correct page already */

	put_page(pfn_to_page(*pfn));

	if (!prefault && can_do_async_pf(vcpu)) {
		trace_kvm_try_async_get_page(gva, gfn);
		if (kvm_find_async_pf_gfn(vcpu, gfn)) {
			trace_kvm_async_pf_doublefault(gva, gfn);
			kvm_make_request(KVM_REQ_APF_HALT, vcpu);
			return true;
		} else if (kvm_arch_setup_async_pf(vcpu, gva, gfn))
			return true;
	}

	*pfn = gfn_to_pfn_prot(vcpu->kvm, gfn, write, writable);

	return false;
}

static int tdp_page_fault(struct kvm_vcpu *vcpu, gva_t gpa, u32 error_code,
			  bool prefault)
{
	pfn_t pfn;
	int r;
	int level;
	int force_pt_level;
	gfn_t gfn = gpa >> PAGE_SHIFT;
	unsigned long mmu_seq;
	int write = error_code & PFERR_WRITE_MASK;
	bool map_writable;

	ASSERT(vcpu);
	ASSERT(VALID_PAGE(vcpu->arch.mmu.root_hpa));

	if (unlikely(error_code & PFERR_RSVD_MASK))
		return handle_mmio_page_fault(vcpu, gpa, error_code, true);

	r = mmu_topup_memory_caches(vcpu);
	if (r)
		return r;

	force_pt_level = mapping_level_dirty_bitmap(vcpu, gfn);
	if (likely(!force_pt_level)) {
		level = mapping_level(vcpu, gfn);
		gfn &= ~(KVM_PAGES_PER_HPAGE(level) - 1);
	} else
		level = PT_PAGE_TABLE_LEVEL;

	if (fast_page_fault(vcpu, gpa, level, error_code))
		return 0;

	mmu_seq = vcpu->kvm->mmu_notifier_seq;
	smp_rmb();

	if (try_async_pf(vcpu, prefault, gfn, gpa, &pfn, write, &map_writable))
		return 0;

	if (handle_abnormal_pfn(vcpu, 0, gfn, pfn, ACC_ALL, &r))
		return r;

	spin_lock(&vcpu->kvm->mmu_lock);
	if (mmu_notifier_retry(vcpu, mmu_seq))
		goto out_unlock;
	kvm_mmu_free_some_pages(vcpu);
	if (likely(!force_pt_level))
		transparent_hugepage_adjust(vcpu, &gfn, &pfn, &level);
	r = __direct_map(vcpu, gpa, write, map_writable,
			 level, gfn, pfn, prefault);
	spin_unlock(&vcpu->kvm->mmu_lock);

	return r;

out_unlock:
	spin_unlock(&vcpu->kvm->mmu_lock);
	kvm_release_pfn_clean(pfn);
	return 0;
}

static void nonpaging_free(struct kvm_vcpu *vcpu)
{
	mmu_free_roots(vcpu);
}

static int nonpaging_init_context(struct kvm_vcpu *vcpu,
				  struct kvm_mmu *context)
{
	context->new_cr3 = nonpaging_new_cr3;
	context->page_fault = nonpaging_page_fault;
	context->gva_to_gpa = nonpaging_gva_to_gpa;
	context->free = nonpaging_free;
	context->sync_page = nonpaging_sync_page;
	context->invlpg = nonpaging_invlpg;
	context->update_pte = nonpaging_update_pte;
	context->root_level = 0;
	context->shadow_root_level = PT32E_ROOT_LEVEL;
	context->root_hpa = INVALID_PAGE;
	context->direct_map = true;
	context->nx = false;
	return 0;
}

void kvm_mmu_flush_tlb(struct kvm_vcpu *vcpu)
{
	++vcpu->stat.tlb_flush;
	kvm_make_request(KVM_REQ_TLB_FLUSH, vcpu);
}

static void paging_new_cr3(struct kvm_vcpu *vcpu)
{
	pgprintk("%s: cr3 %lx\n", __func__, kvm_read_cr3(vcpu));
	mmu_free_roots(vcpu);
}

static unsigned long get_cr3(struct kvm_vcpu *vcpu)
{
	return kvm_read_cr3(vcpu);
}

static void inject_page_fault(struct kvm_vcpu *vcpu,
			      struct x86_exception *fault)
{
	vcpu->arch.mmu.inject_page_fault(vcpu, fault);
}

static void paging_free(struct kvm_vcpu *vcpu)
{
	nonpaging_free(vcpu);
}

static bool is_rsvd_bits_set(struct kvm_mmu *mmu, u64 gpte, int level)
{
	int bit7;

	bit7 = (gpte >> 7) & 1;
	return (gpte & mmu->rsvd_bits_mask[bit7][level-1]) != 0;
}

static bool sync_mmio_spte(u64 *sptep, gfn_t gfn, unsigned access,
			   int *nr_present)
{
	if (unlikely(is_mmio_spte(*sptep))) {
		if (gfn != get_mmio_spte_gfn(*sptep)) {
			mmu_spte_clear_no_track(sptep);
			return true;
		}

		(*nr_present)++;
		mark_mmio_spte(sptep, gfn, access);
		return true;
	}

	return false;
}

#define PTTYPE 64
#include "paging_tmpl.h"
#undef PTTYPE

#define PTTYPE 32
#include "paging_tmpl.h"
#undef PTTYPE

static void reset_rsvds_bits_mask(struct kvm_vcpu *vcpu,
				  struct kvm_mmu *context)
{
	int maxphyaddr = cpuid_maxphyaddr(vcpu);
	u64 exb_bit_rsvd = 0;

	if (!context->nx)
		exb_bit_rsvd = rsvd_bits(63, 63);
	switch (context->root_level) {
	case PT32_ROOT_LEVEL:
		/* no rsvd bits for 2 level 4K page table entries */
		context->rsvd_bits_mask[0][1] = 0;
		context->rsvd_bits_mask[0][0] = 0;
		context->rsvd_bits_mask[1][0] = context->rsvd_bits_mask[0][0];

		if (!is_pse(vcpu)) {
			context->rsvd_bits_mask[1][1] = 0;
			break;
		}

		if (is_cpuid_PSE36())
			/* 36bits PSE 4MB page */
			context->rsvd_bits_mask[1][1] = rsvd_bits(17, 21);
		else
			/* 32 bits PSE 4MB page */
			context->rsvd_bits_mask[1][1] = rsvd_bits(13, 21);
		break;
	case PT32E_ROOT_LEVEL:
		context->rsvd_bits_mask[0][2] =
			rsvd_bits(maxphyaddr, 63) |
			rsvd_bits(7, 8) | rsvd_bits(1, 2);	/* PDPTE */
		context->rsvd_bits_mask[0][1] = exb_bit_rsvd |
			rsvd_bits(maxphyaddr, 62);	/* PDE */
		context->rsvd_bits_mask[0][0] = exb_bit_rsvd |
			rsvd_bits(maxphyaddr, 62); 	/* PTE */
		context->rsvd_bits_mask[1][1] = exb_bit_rsvd |
			rsvd_bits(maxphyaddr, 62) |
			rsvd_bits(13, 20);		/* large page */
		context->rsvd_bits_mask[1][0] = context->rsvd_bits_mask[0][0];
		break;
	case PT64_ROOT_LEVEL:
		context->rsvd_bits_mask[0][3] = exb_bit_rsvd |
			rsvd_bits(maxphyaddr, 51) | rsvd_bits(7, 8);
		context->rsvd_bits_mask[0][2] = exb_bit_rsvd |
			rsvd_bits(maxphyaddr, 51) | rsvd_bits(7, 8);
		context->rsvd_bits_mask[0][1] = exb_bit_rsvd |
			rsvd_bits(maxphyaddr, 51);
		context->rsvd_bits_mask[0][0] = exb_bit_rsvd |
			rsvd_bits(maxphyaddr, 51);
		context->rsvd_bits_mask[1][3] = context->rsvd_bits_mask[0][3];
		context->rsvd_bits_mask[1][2] = exb_bit_rsvd |
			rsvd_bits(maxphyaddr, 51) |
			rsvd_bits(13, 29);
		context->rsvd_bits_mask[1][1] = exb_bit_rsvd |
			rsvd_bits(maxphyaddr, 51) |
			rsvd_bits(13, 20);		/* large page */
		context->rsvd_bits_mask[1][0] = context->rsvd_bits_mask[0][0];
		break;
	}
}

static int paging64_init_context_common(struct kvm_vcpu *vcpu,
					struct kvm_mmu *context,
					int level)
{
	context->nx = is_nx(vcpu);
	context->root_level = level;

	reset_rsvds_bits_mask(vcpu, context);

	ASSERT(is_pae(vcpu));
	context->new_cr3 = paging_new_cr3;
	context->page_fault = paging64_page_fault;
	context->gva_to_gpa = paging64_gva_to_gpa;
	context->sync_page = paging64_sync_page;
	context->invlpg = paging64_invlpg;
	context->update_pte = paging64_update_pte;
	context->free = paging_free;
	context->shadow_root_level = level;
	context->root_hpa = INVALID_PAGE;
	context->direct_map = false;
	return 0;
}

static int paging64_init_context(struct kvm_vcpu *vcpu,
				 struct kvm_mmu *context)
{
	return paging64_init_context_common(vcpu, context, PT64_ROOT_LEVEL);
}

static int paging32_init_context(struct kvm_vcpu *vcpu,
				 struct kvm_mmu *context)
{
	context->nx = false;
	context->root_level = PT32_ROOT_LEVEL;

	reset_rsvds_bits_mask(vcpu, context);

	context->new_cr3 = paging_new_cr3;
	context->page_fault = paging32_page_fault;
	context->gva_to_gpa = paging32_gva_to_gpa;
	context->free = paging_free;
	context->sync_page = paging32_sync_page;
	context->invlpg = paging32_invlpg;
	context->update_pte = paging32_update_pte;
	context->shadow_root_level = PT32E_ROOT_LEVEL;
	context->root_hpa = INVALID_PAGE;
	context->direct_map = false;
	return 0;
}

static int paging32E_init_context(struct kvm_vcpu *vcpu,
				  struct kvm_mmu *context)
{
	return paging64_init_context_common(vcpu, context, PT32E_ROOT_LEVEL);
}

static int init_kvm_tdp_mmu(struct kvm_vcpu *vcpu)
{
	struct kvm_mmu *context = vcpu->arch.walk_mmu;

	context->base_role.word = 0;
	context->new_cr3 = nonpaging_new_cr3;
	context->page_fault = tdp_page_fault;
	context->free = nonpaging_free;
	context->sync_page = nonpaging_sync_page;
	context->invlpg = nonpaging_invlpg;
	context->update_pte = nonpaging_update_pte;
	context->shadow_root_level = kvm_x86_ops->get_tdp_level();
	context->root_hpa = INVALID_PAGE;
	context->direct_map = true;
	context->set_cr3 = kvm_x86_ops->set_tdp_cr3;
	context->get_cr3 = get_cr3;
	context->get_pdptr = kvm_pdptr_read;
	context->inject_page_fault = kvm_inject_page_fault;

	if (!is_paging(vcpu)) {
		context->nx = false;
		context->gva_to_gpa = nonpaging_gva_to_gpa;
		context->root_level = 0;
	} else if (is_long_mode(vcpu)) {
		context->nx = is_nx(vcpu);
		context->root_level = PT64_ROOT_LEVEL;
		reset_rsvds_bits_mask(vcpu, context);
		context->gva_to_gpa = paging64_gva_to_gpa;
	} else if (is_pae(vcpu)) {
		context->nx = is_nx(vcpu);
		context->root_level = PT32E_ROOT_LEVEL;
		reset_rsvds_bits_mask(vcpu, context);
		context->gva_to_gpa = paging64_gva_to_gpa;
	} else {
		context->nx = false;
		context->root_level = PT32_ROOT_LEVEL;
		reset_rsvds_bits_mask(vcpu, context);
		context->gva_to_gpa = paging32_gva_to_gpa;
	}

	return 0;
}

int kvm_init_shadow_mmu(struct kvm_vcpu *vcpu, struct kvm_mmu *context)
{
	int r;
	bool smep = kvm_read_cr4_bits(vcpu, X86_CR4_SMEP);
	ASSERT(vcpu);
	ASSERT(!VALID_PAGE(vcpu->arch.mmu.root_hpa));

	if (!is_paging(vcpu))
		r = nonpaging_init_context(vcpu, context);
	else if (is_long_mode(vcpu))
		r = paging64_init_context(vcpu, context);
	else if (is_pae(vcpu))
		r = paging32E_init_context(vcpu, context);
	else
		r = paging32_init_context(vcpu, context);

	vcpu->arch.mmu.base_role.cr4_pae = !!is_pae(vcpu);
	vcpu->arch.mmu.base_role.cr0_wp  = is_write_protection(vcpu);
	vcpu->arch.mmu.base_role.smep_andnot_wp
		= smep && !is_write_protection(vcpu);

	return r;
}
EXPORT_SYMBOL_GPL(kvm_init_shadow_mmu);

static int init_kvm_softmmu(struct kvm_vcpu *vcpu)
{
	int r = kvm_init_shadow_mmu(vcpu, vcpu->arch.walk_mmu);

	vcpu->arch.walk_mmu->set_cr3           = kvm_x86_ops->set_cr3;
	vcpu->arch.walk_mmu->get_cr3           = get_cr3;
	vcpu->arch.walk_mmu->get_pdptr         = kvm_pdptr_read;
	vcpu->arch.walk_mmu->inject_page_fault = kvm_inject_page_fault;

	return r;
}

static int init_kvm_nested_mmu(struct kvm_vcpu *vcpu)
{
	struct kvm_mmu *g_context = &vcpu->arch.nested_mmu;

	g_context->get_cr3           = get_cr3;
	g_context->get_pdptr         = kvm_pdptr_read;
	g_context->inject_page_fault = kvm_inject_page_fault;

	/*
	 * Note that arch.mmu.gva_to_gpa translates l2_gva to l1_gpa. The
	 * translation of l2_gpa to l1_gpa addresses is done using the
	 * arch.nested_mmu.gva_to_gpa function. Basically the gva_to_gpa
	 * functions between mmu and nested_mmu are swapped.
	 */
	if (!is_paging(vcpu)) {
		g_context->nx = false;
		g_context->root_level = 0;
		g_context->gva_to_gpa = nonpaging_gva_to_gpa_nested;
	} else if (is_long_mode(vcpu)) {
		g_context->nx = is_nx(vcpu);
		g_context->root_level = PT64_ROOT_LEVEL;
		reset_rsvds_bits_mask(vcpu, g_context);
		g_context->gva_to_gpa = paging64_gva_to_gpa_nested;
	} else if (is_pae(vcpu)) {
		g_context->nx = is_nx(vcpu);
		g_context->root_level = PT32E_ROOT_LEVEL;
		reset_rsvds_bits_mask(vcpu, g_context);
		g_context->gva_to_gpa = paging64_gva_to_gpa_nested;
	} else {
		g_context->nx = false;
		g_context->root_level = PT32_ROOT_LEVEL;
		reset_rsvds_bits_mask(vcpu, g_context);
		g_context->gva_to_gpa = paging32_gva_to_gpa_nested;
	}

	return 0;
}

static int init_kvm_mmu(struct kvm_vcpu *vcpu)
{
	if (mmu_is_nested(vcpu))
		return init_kvm_nested_mmu(vcpu);
	else if (tdp_enabled)
		return init_kvm_tdp_mmu(vcpu);
	else
		return init_kvm_softmmu(vcpu);
}

static void destroy_kvm_mmu(struct kvm_vcpu *vcpu)
{
	ASSERT(vcpu);
	if (VALID_PAGE(vcpu->arch.mmu.root_hpa))
		/* mmu.free() should set root_hpa = INVALID_PAGE */
		vcpu->arch.mmu.free(vcpu);
}

int kvm_mmu_reset_context(struct kvm_vcpu *vcpu)
{
	destroy_kvm_mmu(vcpu);
	return init_kvm_mmu(vcpu);
}
EXPORT_SYMBOL_GPL(kvm_mmu_reset_context);

int kvm_mmu_load(struct kvm_vcpu *vcpu)
{
	int r;

	r = mmu_topup_memory_caches(vcpu);
	if (r)
		goto out;
	r = mmu_alloc_roots(vcpu);
	spin_lock(&vcpu->kvm->mmu_lock);
	mmu_sync_roots(vcpu);
	spin_unlock(&vcpu->kvm->mmu_lock);
	if (r)
		goto out;
	/* set_cr3() should ensure TLB has been flushed */
	vcpu->arch.mmu.set_cr3(vcpu, vcpu->arch.mmu.root_hpa);
out:
	return r;
}
EXPORT_SYMBOL_GPL(kvm_mmu_load);

void kvm_mmu_unload(struct kvm_vcpu *vcpu)
{
	mmu_free_roots(vcpu);
}
EXPORT_SYMBOL_GPL(kvm_mmu_unload);

static void mmu_pte_write_new_pte(struct kvm_vcpu *vcpu,
				  struct kvm_mmu_page *sp, u64 *spte,
				  const void *new)
{
	if (sp->role.level != PT_PAGE_TABLE_LEVEL) {
		++vcpu->kvm->stat.mmu_pde_zapped;
		return;
        }

	++vcpu->kvm->stat.mmu_pte_updated;
	vcpu->arch.mmu.update_pte(vcpu, sp, spte, new);
}

static bool need_remote_flush(u64 old, u64 new)
{
	if (!is_shadow_present_pte(old))
		return false;
	if (!is_shadow_present_pte(new))
		return true;
	if ((old ^ new) & PT64_BASE_ADDR_MASK)
		return true;
	old ^= PT64_NX_MASK;
	new ^= PT64_NX_MASK;
	return (old & ~new & PT64_PERM_MASK) != 0;
}

static void mmu_pte_write_flush_tlb(struct kvm_vcpu *vcpu, bool zap_page,
				    bool remote_flush, bool local_flush)
{
	if (zap_page)
		return;

	if (remote_flush)
		kvm_flush_remote_tlbs(vcpu->kvm);
	else if (local_flush)
		kvm_mmu_flush_tlb(vcpu);
}

static u64 mmu_pte_write_fetch_gpte(struct kvm_vcpu *vcpu, gpa_t *gpa,
				    const u8 *new, int *bytes)
{
	u64 gentry;
	int r;

	/*
	 * Assume that the pte write on a page table of the same type
	 * as the current vcpu paging mode since we update the sptes only
	 * when they have the same mode.
	 */
	if (is_pae(vcpu) && *bytes == 4) {
		/* Handle a 32-bit guest writing two halves of a 64-bit gpte */
		*gpa &= ~(gpa_t)7;
		*bytes = 8;
		r = kvm_read_guest(vcpu->kvm, *gpa, &gentry, min(*bytes, 8));
		if (r)
			gentry = 0;
		new = (const u8 *)&gentry;
	}

	switch (*bytes) {
	case 4:
		gentry = *(const u32 *)new;
		break;
	case 8:
		gentry = *(const u64 *)new;
		break;
	default:
		gentry = 0;
		break;
	}

	return gentry;
}

/*
 * If we're seeing too many writes to a page, it may no longer be a page table,
 * or we may be forking, in which case it is better to unmap the page.
 */
static bool detect_write_flooding(struct kvm_mmu_page *sp)
{
	/*
	 * Skip write-flooding detected for the sp whose level is 1, because
	 * it can become unsync, then the guest page is not write-protected.
	 */
	if (sp->role.level == PT_PAGE_TABLE_LEVEL)
		return false;

	return ++sp->write_flooding_count >= 3;
}

/*
 * Misaligned accesses are too much trouble to fix up; also, they usually
 * indicate a page is not used as a page table.
 */
static bool detect_write_misaligned(struct kvm_mmu_page *sp, gpa_t gpa,
				    int bytes)
{
	unsigned offset, pte_size, misaligned;

	pgprintk("misaligned: gpa %llx bytes %d role %x\n",
		 gpa, bytes, sp->role.word);

	offset = offset_in_page(gpa);
	pte_size = sp->role.cr4_pae ? 8 : 4;

	/*
	 * Sometimes, the OS only writes the last one bytes to update status
	 * bits, for example, in linux, andb instruction is used in clear_bit().
	 */
	if (!(offset & (pte_size - 1)) && bytes == 1)
		return false;

	misaligned = (offset ^ (offset + bytes - 1)) & ~(pte_size - 1);
	misaligned |= bytes < 4;

	return misaligned;
}

static u64 *get_written_sptes(struct kvm_mmu_page *sp, gpa_t gpa, int *nspte)
{
	unsigned page_offset, quadrant;
	u64 *spte;
	int level;

	page_offset = offset_in_page(gpa);
	level = sp->role.level;
	*nspte = 1;
	if (!sp->role.cr4_pae) {
		page_offset <<= 1;	/* 32->64 */
		/*
		 * A 32-bit pde maps 4MB while the shadow pdes map
		 * only 2MB.  So we need to double the offset again
		 * and zap two pdes instead of one.
		 */
		if (level == PT32_ROOT_LEVEL) {
			page_offset &= ~7; /* kill rounding error */
			page_offset <<= 1;
			*nspte = 2;
		}
		quadrant = page_offset >> PAGE_SHIFT;
		page_offset &= ~PAGE_MASK;
		if (quadrant != sp->role.quadrant)
			return NULL;
	}

	spte = &sp->spt[page_offset / sizeof(*spte)];
	return spte;
}

void kvm_mmu_pte_write(struct kvm_vcpu *vcpu, gpa_t gpa,
		       const u8 *new, int bytes)
{
	gfn_t gfn = gpa >> PAGE_SHIFT;
	union kvm_mmu_page_role mask = { .word = 0 };
	struct kvm_mmu_page *sp;
	struct hlist_node *node;
	LIST_HEAD(invalid_list);
	u64 entry, gentry, *spte;
	int npte;
	bool remote_flush, local_flush, zap_page;

	/*
	 * If we don't have indirect shadow pages, it means no page is
	 * write-protected, so we can exit simply.
	 */
	if (!ACCESS_ONCE(vcpu->kvm->arch.indirect_shadow_pages))
		return;

	zap_page = remote_flush = local_flush = false;

	pgprintk("%s: gpa %llx bytes %d\n", __func__, gpa, bytes);

	gentry = mmu_pte_write_fetch_gpte(vcpu, &gpa, new, &bytes);

	/*
	 * No need to care whether allocation memory is successful
	 * or not since pte prefetch is skiped if it does not have
	 * enough objects in the cache.
	 */
	mmu_topup_memory_caches(vcpu);

	spin_lock(&vcpu->kvm->mmu_lock);
	++vcpu->kvm->stat.mmu_pte_write;
	kvm_mmu_audit(vcpu, AUDIT_PRE_PTE_WRITE);

	mask.cr0_wp = mask.cr4_pae = mask.nxe = 1;
	for_each_gfn_indirect_valid_sp(vcpu->kvm, sp, gfn, node) {
		if (detect_write_misaligned(sp, gpa, bytes) ||
		      detect_write_flooding(sp)) {
			zap_page |= !!kvm_mmu_prepare_zap_page(vcpu->kvm, sp,
						     &invalid_list);
			++vcpu->kvm->stat.mmu_flooded;
			continue;
		}

		spte = get_written_sptes(sp, gpa, &npte);
		if (!spte)
			continue;

		local_flush = true;
		while (npte--) {
			entry = *spte;
			mmu_page_zap_pte(vcpu->kvm, sp, spte);
			if (gentry &&
			      !((sp->role.word ^ vcpu->arch.mmu.base_role.word)
			      & mask.word) && rmap_can_add(vcpu))
				mmu_pte_write_new_pte(vcpu, sp, spte, &gentry);
			if (!remote_flush && need_remote_flush(entry, *spte))
				remote_flush = true;
			++spte;
		}
	}
	mmu_pte_write_flush_tlb(vcpu, zap_page, remote_flush, local_flush);
	kvm_mmu_commit_zap_page(vcpu->kvm, &invalid_list);
	kvm_mmu_audit(vcpu, AUDIT_POST_PTE_WRITE);
	spin_unlock(&vcpu->kvm->mmu_lock);
}

int kvm_mmu_unprotect_page_virt(struct kvm_vcpu *vcpu, gva_t gva)
{
	gpa_t gpa;
	int r;

	if (vcpu->arch.mmu.direct_map)
		return 0;

	gpa = kvm_mmu_gva_to_gpa_read(vcpu, gva, NULL);

	r = kvm_mmu_unprotect_page(vcpu->kvm, gpa >> PAGE_SHIFT);

	return r;
}
EXPORT_SYMBOL_GPL(kvm_mmu_unprotect_page_virt);

void __kvm_mmu_free_some_pages(struct kvm_vcpu *vcpu)
{
	LIST_HEAD(invalid_list);

	while (kvm_mmu_available_pages(vcpu->kvm) < KVM_REFILL_PAGES &&
	       !list_empty(&vcpu->kvm->arch.active_mmu_pages)) {
		struct kvm_mmu_page *sp;

		sp = container_of(vcpu->kvm->arch.active_mmu_pages.prev,
				  struct kvm_mmu_page, link);
		kvm_mmu_prepare_zap_page(vcpu->kvm, sp, &invalid_list);
		++vcpu->kvm->stat.mmu_recycled;
	}
	kvm_mmu_commit_zap_page(vcpu->kvm, &invalid_list);
}

static bool is_mmio_page_fault(struct kvm_vcpu *vcpu, gva_t addr)
{
	if (vcpu->arch.mmu.direct_map || mmu_is_nested(vcpu))
		return vcpu_match_mmio_gpa(vcpu, addr);

	return vcpu_match_mmio_gva(vcpu, addr);
}

int kvm_mmu_page_fault(struct kvm_vcpu *vcpu, gva_t cr2, u32 error_code,
		       void *insn, int insn_len)
{
	int r, emulation_type = EMULTYPE_RETRY;
	enum emulation_result er;

	r = vcpu->arch.mmu.page_fault(vcpu, cr2, error_code, false);
	if (r < 0)
		goto out;

	if (!r) {
		r = 1;
		goto out;
	}

	if (is_mmio_page_fault(vcpu, cr2))
		emulation_type = 0;

	er = x86_emulate_instruction(vcpu, cr2, emulation_type, insn, insn_len);

	switch (er) {
	case EMULATE_DONE:
		return 1;
	case EMULATE_DO_MMIO:
		++vcpu->stat.mmio_exits;
		/* fall through */
	case EMULATE_FAIL:
		return 0;
	default:
		BUG();
	}
out:
	return r;
}
EXPORT_SYMBOL_GPL(kvm_mmu_page_fault);

void kvm_mmu_invlpg(struct kvm_vcpu *vcpu, gva_t gva)
{
	vcpu->arch.mmu.invlpg(vcpu, gva);
	kvm_mmu_flush_tlb(vcpu);
	++vcpu->stat.invlpg;
}
EXPORT_SYMBOL_GPL(kvm_mmu_invlpg);

void kvm_enable_tdp(void)
{
	tdp_enabled = true;
}
EXPORT_SYMBOL_GPL(kvm_enable_tdp);

void kvm_disable_tdp(void)
{
	tdp_enabled = false;
}
EXPORT_SYMBOL_GPL(kvm_disable_tdp);

static void free_mmu_pages(struct kvm_vcpu *vcpu)
{
	free_page((unsigned long)vcpu->arch.mmu.pae_root);
	if (vcpu->arch.mmu.lm_root != NULL)
		free_page((unsigned long)vcpu->arch.mmu.lm_root);
}

static int alloc_mmu_pages(struct kvm_vcpu *vcpu)
{
	struct page *page;
	int i;

	ASSERT(vcpu);

	/*
	 * When emulating 32-bit mode, cr3 is only 32 bits even on x86_64.
	 * Therefore we need to allocate shadow page tables in the first
	 * 4GB of memory, which happens to fit the DMA32 zone.
	 */
	page = alloc_page(GFP_KERNEL | __GFP_DMA32);
	if (!page)
		return -ENOMEM;

	vcpu->arch.mmu.pae_root = page_address(page);
	for (i = 0; i < 4; ++i)
		vcpu->arch.mmu.pae_root[i] = INVALID_PAGE;

	return 0;
}

int kvm_mmu_create(struct kvm_vcpu *vcpu)
{
	ASSERT(vcpu);

	vcpu->arch.walk_mmu = &vcpu->arch.mmu;
	vcpu->arch.mmu.root_hpa = INVALID_PAGE;
	vcpu->arch.mmu.translate_gpa = translate_gpa;
	vcpu->arch.nested_mmu.translate_gpa = translate_nested_gpa;

	return alloc_mmu_pages(vcpu);
}

int kvm_mmu_setup(struct kvm_vcpu *vcpu)
{
	ASSERT(vcpu);
	ASSERT(!VALID_PAGE(vcpu->arch.mmu.root_hpa));

	return init_kvm_mmu(vcpu);
}

void kvm_mmu_slot_remove_write_access(struct kvm *kvm, int slot)
{
	struct kvm_mmu_page *sp;
	bool flush = false;

	list_for_each_entry(sp, &kvm->arch.active_mmu_pages, link) {
		int i;
		u64 *pt;

		if (!test_bit(slot, sp->slot_bitmap))
			continue;

		pt = sp->spt;
		for (i = 0; i < PT64_ENT_PER_PAGE; ++i) {
			if (!is_shadow_present_pte(pt[i]) ||
			      !is_last_spte(pt[i], sp->role.level))
				continue;

			spte_write_protect(kvm, &pt[i], &flush, false);
		}
	}
	kvm_flush_remote_tlbs(kvm);
}

void kvm_mmu_zap_all(struct kvm *kvm)
{
	struct kvm_mmu_page *sp, *node;
	LIST_HEAD(invalid_list);

	spin_lock(&kvm->mmu_lock);
restart:
	list_for_each_entry_safe(sp, node, &kvm->arch.active_mmu_pages, link)
		if (kvm_mmu_prepare_zap_page(kvm, sp, &invalid_list))
			goto restart;

	kvm_mmu_commit_zap_page(kvm, &invalid_list);
	spin_unlock(&kvm->mmu_lock);
}

static void kvm_mmu_remove_some_alloc_mmu_pages(struct kvm *kvm,
						struct list_head *invalid_list)
{
	struct kvm_mmu_page *page;

	if (list_empty(&kvm->arch.active_mmu_pages))
		return;

	page = container_of(kvm->arch.active_mmu_pages.prev,
			    struct kvm_mmu_page, link);
	kvm_mmu_prepare_zap_page(kvm, page, invalid_list);
}

static int mmu_shrink(struct shrinker *shrink, struct shrink_control *sc)
{
	struct kvm *kvm;
	int nr_to_scan = sc->nr_to_scan;

	if (nr_to_scan == 0)
		goto out;

	raw_spin_lock(&kvm_lock);

	list_for_each_entry(kvm, &vm_list, vm_list) {
		int idx;
		LIST_HEAD(invalid_list);

		/*
<<<<<<< HEAD
=======
		 * Never scan more than sc->nr_to_scan VM instances.
		 * Will not hit this condition practically since we do not try
		 * to shrink more than one VM and it is very unlikely to see
		 * !n_used_mmu_pages so many times.
		 */
		if (!nr_to_scan--)
			break;
		/*
>>>>>>> 9450d57e
		 * n_used_mmu_pages is accessed without holding kvm->mmu_lock
		 * here. We may skip a VM instance errorneosly, but we do not
		 * want to shrink a VM that only started to populate its MMU
		 * anyway.
		 */
<<<<<<< HEAD
		if (kvm->arch.n_used_mmu_pages > 0) {
			if (!nr_to_scan--)
				break;
			continue;
		}
=======
		if (!kvm->arch.n_used_mmu_pages)
			continue;
>>>>>>> 9450d57e

		idx = srcu_read_lock(&kvm->srcu);
		spin_lock(&kvm->mmu_lock);

		kvm_mmu_remove_some_alloc_mmu_pages(kvm, &invalid_list);
		kvm_mmu_commit_zap_page(kvm, &invalid_list);

		spin_unlock(&kvm->mmu_lock);
		srcu_read_unlock(&kvm->srcu, idx);

		list_move_tail(&kvm->vm_list, &vm_list);
		break;
	}

	raw_spin_unlock(&kvm_lock);

out:
	return percpu_counter_read_positive(&kvm_total_used_mmu_pages);
}

static struct shrinker mmu_shrinker = {
	.shrink = mmu_shrink,
	.seeks = DEFAULT_SEEKS * 10,
};

static void mmu_destroy_caches(void)
{
	if (pte_list_desc_cache)
		kmem_cache_destroy(pte_list_desc_cache);
	if (mmu_page_header_cache)
		kmem_cache_destroy(mmu_page_header_cache);
}

int kvm_mmu_module_init(void)
{
	pte_list_desc_cache = kmem_cache_create("pte_list_desc",
					    sizeof(struct pte_list_desc),
					    0, 0, NULL);
	if (!pte_list_desc_cache)
		goto nomem;

	mmu_page_header_cache = kmem_cache_create("kvm_mmu_page_header",
						  sizeof(struct kvm_mmu_page),
						  0, 0, NULL);
	if (!mmu_page_header_cache)
		goto nomem;

	if (percpu_counter_init(&kvm_total_used_mmu_pages, 0))
		goto nomem;

	register_shrinker(&mmu_shrinker);

	return 0;

nomem:
	mmu_destroy_caches();
	return -ENOMEM;
}

/*
 * Caculate mmu pages needed for kvm.
 */
unsigned int kvm_mmu_calculate_mmu_pages(struct kvm *kvm)
{
	unsigned int nr_mmu_pages;
	unsigned int  nr_pages = 0;
	struct kvm_memslots *slots;
	struct kvm_memory_slot *memslot;

	slots = kvm_memslots(kvm);

	kvm_for_each_memslot(memslot, slots)
		nr_pages += memslot->npages;

	nr_mmu_pages = nr_pages * KVM_PERMILLE_MMU_PAGES / 1000;
	nr_mmu_pages = max(nr_mmu_pages,
			(unsigned int) KVM_MIN_ALLOC_MMU_PAGES);

	return nr_mmu_pages;
}

int kvm_mmu_get_spte_hierarchy(struct kvm_vcpu *vcpu, u64 addr, u64 sptes[4])
{
	struct kvm_shadow_walk_iterator iterator;
	u64 spte;
	int nr_sptes = 0;

	walk_shadow_page_lockless_begin(vcpu);
	for_each_shadow_entry_lockless(vcpu, addr, iterator, spte) {
		sptes[iterator.level-1] = spte;
		nr_sptes++;
		if (!is_shadow_present_pte(spte))
			break;
	}
	walk_shadow_page_lockless_end(vcpu);

	return nr_sptes;
}
EXPORT_SYMBOL_GPL(kvm_mmu_get_spte_hierarchy);

void kvm_mmu_destroy(struct kvm_vcpu *vcpu)
{
	ASSERT(vcpu);

	destroy_kvm_mmu(vcpu);
	free_mmu_pages(vcpu);
	mmu_free_memory_caches(vcpu);
}

void kvm_mmu_module_exit(void)
{
	mmu_destroy_caches();
	percpu_counter_destroy(&kvm_total_used_mmu_pages);
	unregister_shrinker(&mmu_shrinker);
	mmu_audit_disable();
}<|MERGE_RESOLUTION|>--- conflicted
+++ resolved
@@ -4113,8 +4113,6 @@
 		LIST_HEAD(invalid_list);
 
 		/*
-<<<<<<< HEAD
-=======
 		 * Never scan more than sc->nr_to_scan VM instances.
 		 * Will not hit this condition practically since we do not try
 		 * to shrink more than one VM and it is very unlikely to see
@@ -4123,22 +4121,13 @@
 		if (!nr_to_scan--)
 			break;
 		/*
->>>>>>> 9450d57e
 		 * n_used_mmu_pages is accessed without holding kvm->mmu_lock
 		 * here. We may skip a VM instance errorneosly, but we do not
 		 * want to shrink a VM that only started to populate its MMU
 		 * anyway.
 		 */
-<<<<<<< HEAD
-		if (kvm->arch.n_used_mmu_pages > 0) {
-			if (!nr_to_scan--)
-				break;
-			continue;
-		}
-=======
 		if (!kvm->arch.n_used_mmu_pages)
 			continue;
->>>>>>> 9450d57e
 
 		idx = srcu_read_lock(&kvm->srcu);
 		spin_lock(&kvm->mmu_lock);
