--- conflicted
+++ resolved
@@ -62,18 +62,10 @@
 
 #define BQ27500_REG_SOC			0x2C
 #define BQ27500_REG_DCAP		0x3C /* Design capacity */
-<<<<<<< HEAD
-#define BQ27500_FLAG_DSG		BIT(0) /* Discharging */
-#define BQ27500_FLAG_SOCF		BIT(1) /* State-of-Charge threshold final */
-#define BQ27500_FLAG_SOC1		BIT(2) /* State-of-Charge threshold 1 */
-#define BQ27500_FLAG_CHG		BIT(8) /* Charging */
-#define BQ27500_FLAG_FC			BIT(9) /* Fully charged */
-=======
 #define BQ27500_FLAG_DSC		BIT(0)
 #define BQ27500_FLAG_SOCF		BIT(1) /* State-of-Charge threshold final */
 #define BQ27500_FLAG_SOC1		BIT(2) /* State-of-Charge threshold 1 */
 #define BQ27500_FLAG_FC			BIT(9)
->>>>>>> c16fa4f2
 
 #define BQ27000_RS			20 /* Resistor sense */
 
@@ -408,14 +400,10 @@
 	if (di->chip == BQ27500) {
 		if (di->cache.flags & BQ27500_FLAG_FC)
 			status = POWER_SUPPLY_STATUS_FULL;
-		else if (di->cache.flags & BQ27500_FLAG_DSG)
+		else if (di->cache.flags & BQ27500_FLAG_DSC)
 			status = POWER_SUPPLY_STATUS_DISCHARGING;
-		else if (di->cache.flags & BQ27500_FLAG_CHG)
+		else
 			status = POWER_SUPPLY_STATUS_CHARGING;
-		else if (power_supply_am_i_supplied(&di->bat))
-			status = POWER_SUPPLY_STATUS_NOT_CHARGING;
-		else
-			status = POWER_SUPPLY_STATUS_UNKNOWN;
 	} else {
 		if (di->cache.flags & BQ27000_FLAG_FC)
 			status = POWER_SUPPLY_STATUS_FULL;
