/*
 *  CFQ, or complete fairness queueing, disk scheduler.
 *
 *  Based on ideas from a previously unfinished io
 *  scheduler (round robin per-process disk scheduling) and Andrea Arcangeli.
 *
 *  Copyright (C) 2003 Jens Axboe <axboe@kernel.dk>
 */
#include <linux/module.h>
#include <linux/blkdev.h>
#include <linux/elevator.h>
#include <linux/jiffies.h>
#include <linux/rbtree.h>
#include <linux/ioprio.h>
#include <linux/blktrace_api.h>
#include "blk-cgroup.h"

/*
 * tunables
 */
/* max queue in one round of service */
static const int cfq_quantum = 8;
static const int cfq_fifo_expire[2] = { HZ / 4, HZ / 8 };
/* maximum backwards seek, in KiB */
static const int cfq_back_max = 16 * 1024;
/* penalty of a backwards seek */
static const int cfq_back_penalty = 2;
static const int cfq_slice_sync = HZ / 10;
static int cfq_slice_async = HZ / 25;
static const int cfq_slice_async_rq = 2;
static int cfq_slice_idle = HZ / 125;
static const int cfq_target_latency = HZ * 3/10; /* 300 ms */
static const int cfq_hist_divisor = 4;

/*
 * offset from end of service tree
 */
#define CFQ_IDLE_DELAY		(HZ / 5)

/*
 * below this threshold, we consider thinktime immediate
 */
#define CFQ_MIN_TT		(2)

#define CFQ_SLICE_SCALE		(5)
#define CFQ_HW_QUEUE_MIN	(5)
#define CFQ_SERVICE_SHIFT       12

<<<<<<< HEAD
#define CFQQ_SEEK_THR		8 * 1024
#define CFQQ_SEEKY(cfqq)	((cfqq)->seek_mean > CFQQ_SEEK_THR)
=======
#define CFQQ_SEEK_THR		(sector_t)(8 * 100)
#define CFQQ_SECT_THR_NONROT	(sector_t)(2 * 32)
#define CFQQ_SEEKY(cfqq)	(hweight32(cfqq->seek_history) > 32/8)
>>>>>>> 57d54889

#define RQ_CIC(rq)		\
	((struct cfq_io_context *) (rq)->elevator_private)
#define RQ_CFQQ(rq)		(struct cfq_queue *) ((rq)->elevator_private2)

static struct kmem_cache *cfq_pool;
static struct kmem_cache *cfq_ioc_pool;

static DEFINE_PER_CPU(unsigned long, cfq_ioc_count);
static struct completion *ioc_gone;
static DEFINE_SPINLOCK(ioc_gone_lock);

#define CFQ_PRIO_LISTS		IOPRIO_BE_NR
#define cfq_class_idle(cfqq)	((cfqq)->ioprio_class == IOPRIO_CLASS_IDLE)
#define cfq_class_rt(cfqq)	((cfqq)->ioprio_class == IOPRIO_CLASS_RT)

#define sample_valid(samples)	((samples) > 80)
#define rb_entry_cfqg(node)	rb_entry((node), struct cfq_group, rb_node)

/*
 * Most of our rbtree usage is for sorting with min extraction, so
 * if we cache the leftmost node we don't have to walk down the tree
 * to find it. Idea borrowed from Ingo Molnars CFS scheduler. We should
 * move this into the elevator for the rq sorting as well.
 */
struct cfq_rb_root {
	struct rb_root rb;
	struct rb_node *left;
	unsigned count;
	unsigned total_weight;
	u64 min_vdisktime;
	struct rb_node *active;
};
#define CFQ_RB_ROOT	(struct cfq_rb_root) { .rb = RB_ROOT, .left = NULL, \
			.count = 0, .min_vdisktime = 0, }

/*
 * Per process-grouping structure
 */
struct cfq_queue {
	/* reference count */
	atomic_t ref;
	/* various state flags, see below */
	unsigned int flags;
	/* parent cfq_data */
	struct cfq_data *cfqd;
	/* service_tree member */
	struct rb_node rb_node;
	/* service_tree key */
	unsigned long rb_key;
	/* prio tree member */
	struct rb_node p_node;
	/* prio tree root we belong to, if any */
	struct rb_root *p_root;
	/* sorted list of pending requests */
	struct rb_root sort_list;
	/* if fifo isn't expired, next request to serve */
	struct request *next_rq;
	/* requests queued in sort_list */
	int queued[2];
	/* currently allocated requests */
	int allocated[2];
	/* fifo list of requests in sort_list */
	struct list_head fifo;

	/* time when queue got scheduled in to dispatch first request. */
	unsigned long dispatch_start;
	unsigned int allocated_slice;
	unsigned int slice_dispatch;
	/* time when first request from queue completed and slice started. */
	unsigned long slice_start;
	unsigned long slice_end;
	long slice_resid;

	/* pending metadata requests */
	int meta_pending;
	/* number of requests that are on the dispatch list or inside driver */
	int dispatched;

	/* io prio of this group */
	unsigned short ioprio, org_ioprio;
	unsigned short ioprio_class, org_ioprio_class;

<<<<<<< HEAD
	unsigned int seek_samples;
	u64 seek_total;
	sector_t seek_mean;
	sector_t last_request_pos;

=======
>>>>>>> 57d54889
	pid_t pid;

	u32 seek_history;
	sector_t last_request_pos;

	struct cfq_rb_root *service_tree;
	struct cfq_queue *new_cfqq;
	struct cfq_group *cfqg;
	struct cfq_group *orig_cfqg;
	/* Sectors dispatched in current dispatch round */
	unsigned long nr_sectors;
};

/*
 * First index in the service_trees.
 * IDLE is handled separately, so it has negative index
 */
enum wl_prio_t {
	BE_WORKLOAD = 0,
	RT_WORKLOAD = 1,
	IDLE_WORKLOAD = 2,
};

/*
 * Second index in the service_trees.
 */
enum wl_type_t {
	ASYNC_WORKLOAD = 0,
	SYNC_NOIDLE_WORKLOAD = 1,
	SYNC_WORKLOAD = 2
};

/* This is per cgroup per device grouping structure */
struct cfq_group {
	/* group service_tree member */
	struct rb_node rb_node;

	/* group service_tree key */
	u64 vdisktime;
	unsigned int weight;
	bool on_st;

	/* number of cfqq currently on this group */
	int nr_cfqq;

	/* Per group busy queus average. Useful for workload slice calc. */
	unsigned int busy_queues_avg[2];
	/*
	 * rr lists of queues with requests, onle rr for each priority class.
	 * Counts are embedded in the cfq_rb_root
	 */
	struct cfq_rb_root service_trees[2][3];
	struct cfq_rb_root service_tree_idle;

	unsigned long saved_workload_slice;
	enum wl_type_t saved_workload;
	enum wl_prio_t saved_serving_prio;
	struct blkio_group blkg;
#ifdef CONFIG_CFQ_GROUP_IOSCHED
	struct hlist_node cfqd_node;
	atomic_t ref;
#endif
};

/*
 * Per block device queue structure
 */
struct cfq_data {
	struct request_queue *queue;
	/* Root service tree for cfq_groups */
	struct cfq_rb_root grp_service_tree;
	struct cfq_group root_group;

	/*
	 * The priority currently being served
	 */
	enum wl_prio_t serving_prio;
	enum wl_type_t serving_type;
	unsigned long workload_expires;
	struct cfq_group *serving_group;
	bool noidle_tree_requires_idle;

	/*
	 * Each priority tree is sorted by next_request position.  These
	 * trees are used when determining if two or more queues are
	 * interleaving requests (see cfq_close_cooperator).
	 */
	struct rb_root prio_trees[CFQ_PRIO_LISTS];

	unsigned int busy_queues;

	int rq_in_driver;
	int rq_in_flight[2];

	/*
	 * queue-depth detection
	 */
	int rq_queued;
	int hw_tag;
	/*
	 * hw_tag can be
	 * -1 => indeterminate, (cfq will behave as if NCQ is present, to allow better detection)
	 *  1 => NCQ is present (hw_tag_est_depth is the estimated max depth)
	 *  0 => no NCQ
	 */
	int hw_tag_est_depth;
	unsigned int hw_tag_samples;

	/*
	 * idle window management
	 */
	struct timer_list idle_slice_timer;
	struct work_struct unplug_work;

	struct cfq_queue *active_queue;
	struct cfq_io_context *active_cic;

	/*
	 * async queue for each priority case
	 */
	struct cfq_queue *async_cfqq[2][IOPRIO_BE_NR];
	struct cfq_queue *async_idle_cfqq;

	sector_t last_position;

	/*
	 * tunables, see top of file
	 */
	unsigned int cfq_quantum;
	unsigned int cfq_fifo_expire[2];
	unsigned int cfq_back_penalty;
	unsigned int cfq_back_max;
	unsigned int cfq_slice[2];
	unsigned int cfq_slice_async_rq;
	unsigned int cfq_slice_idle;
	unsigned int cfq_latency;
	unsigned int cfq_group_isolation;

	struct list_head cic_list;

	/*
	 * Fallback dummy cfqq for extreme OOM conditions
	 */
	struct cfq_queue oom_cfqq;

	unsigned long last_delayed_sync;

	/* List of cfq groups being managed on this device*/
	struct hlist_head cfqg_list;
	struct rcu_head rcu;
};

static struct cfq_group *cfq_get_next_cfqg(struct cfq_data *cfqd);

static struct cfq_rb_root *service_tree_for(struct cfq_group *cfqg,
					    enum wl_prio_t prio,
					    enum wl_type_t type)
{
	if (!cfqg)
		return NULL;

	if (prio == IDLE_WORKLOAD)
		return &cfqg->service_tree_idle;

	return &cfqg->service_trees[prio][type];
}

enum cfqq_state_flags {
	CFQ_CFQQ_FLAG_on_rr = 0,	/* on round-robin busy list */
	CFQ_CFQQ_FLAG_wait_request,	/* waiting for a request */
	CFQ_CFQQ_FLAG_must_dispatch,	/* must be allowed a dispatch */
	CFQ_CFQQ_FLAG_must_alloc_slice,	/* per-slice must_alloc flag */
	CFQ_CFQQ_FLAG_fifo_expire,	/* FIFO checked in this slice */
	CFQ_CFQQ_FLAG_idle_window,	/* slice idling enabled */
	CFQ_CFQQ_FLAG_prio_changed,	/* task priority has changed */
	CFQ_CFQQ_FLAG_slice_new,	/* no requests dispatched in slice */
	CFQ_CFQQ_FLAG_sync,		/* synchronous queue */
	CFQ_CFQQ_FLAG_coop,		/* cfqq is shared */
	CFQ_CFQQ_FLAG_split_coop,	/* shared cfqq will be splitted */
	CFQ_CFQQ_FLAG_deep,		/* sync cfqq experienced large depth */
	CFQ_CFQQ_FLAG_wait_busy,	/* Waiting for next request */
};

#define CFQ_CFQQ_FNS(name)						\
static inline void cfq_mark_cfqq_##name(struct cfq_queue *cfqq)		\
{									\
	(cfqq)->flags |= (1 << CFQ_CFQQ_FLAG_##name);			\
}									\
static inline void cfq_clear_cfqq_##name(struct cfq_queue *cfqq)	\
{									\
	(cfqq)->flags &= ~(1 << CFQ_CFQQ_FLAG_##name);			\
}									\
static inline int cfq_cfqq_##name(const struct cfq_queue *cfqq)		\
{									\
	return ((cfqq)->flags & (1 << CFQ_CFQQ_FLAG_##name)) != 0;	\
}

CFQ_CFQQ_FNS(on_rr);
CFQ_CFQQ_FNS(wait_request);
CFQ_CFQQ_FNS(must_dispatch);
CFQ_CFQQ_FNS(must_alloc_slice);
CFQ_CFQQ_FNS(fifo_expire);
CFQ_CFQQ_FNS(idle_window);
CFQ_CFQQ_FNS(prio_changed);
CFQ_CFQQ_FNS(slice_new);
CFQ_CFQQ_FNS(sync);
CFQ_CFQQ_FNS(coop);
CFQ_CFQQ_FNS(split_coop);
CFQ_CFQQ_FNS(deep);
CFQ_CFQQ_FNS(wait_busy);
#undef CFQ_CFQQ_FNS

#ifdef CONFIG_DEBUG_CFQ_IOSCHED
#define cfq_log_cfqq(cfqd, cfqq, fmt, args...)	\
	blk_add_trace_msg((cfqd)->queue, "cfq%d%c %s " fmt, (cfqq)->pid, \
			cfq_cfqq_sync((cfqq)) ? 'S' : 'A', \
			blkg_path(&(cfqq)->cfqg->blkg), ##args);

#define cfq_log_cfqg(cfqd, cfqg, fmt, args...)				\
	blk_add_trace_msg((cfqd)->queue, "%s " fmt,			\
				blkg_path(&(cfqg)->blkg), ##args);      \

#else
#define cfq_log_cfqq(cfqd, cfqq, fmt, args...)	\
	blk_add_trace_msg((cfqd)->queue, "cfq%d " fmt, (cfqq)->pid, ##args)
#define cfq_log_cfqg(cfqd, cfqg, fmt, args...)		do {} while (0);
#endif
#define cfq_log(cfqd, fmt, args...)	\
	blk_add_trace_msg((cfqd)->queue, "cfq " fmt, ##args)

/* Traverses through cfq group service trees */
#define for_each_cfqg_st(cfqg, i, j, st) \
	for (i = 0; i <= IDLE_WORKLOAD; i++) \
		for (j = 0, st = i < IDLE_WORKLOAD ? &cfqg->service_trees[i][j]\
			: &cfqg->service_tree_idle; \
			(i < IDLE_WORKLOAD && j <= SYNC_WORKLOAD) || \
			(i == IDLE_WORKLOAD && j == 0); \
			j++, st = i < IDLE_WORKLOAD ? \
			&cfqg->service_trees[i][j]: NULL) \


static inline enum wl_prio_t cfqq_prio(struct cfq_queue *cfqq)
{
	if (cfq_class_idle(cfqq))
		return IDLE_WORKLOAD;
	if (cfq_class_rt(cfqq))
		return RT_WORKLOAD;
	return BE_WORKLOAD;
}


static enum wl_type_t cfqq_type(struct cfq_queue *cfqq)
{
	if (!cfq_cfqq_sync(cfqq))
		return ASYNC_WORKLOAD;
	if (!cfq_cfqq_idle_window(cfqq))
		return SYNC_NOIDLE_WORKLOAD;
	return SYNC_WORKLOAD;
}

static inline int cfq_group_busy_queues_wl(enum wl_prio_t wl,
					struct cfq_data *cfqd,
					struct cfq_group *cfqg)
{
	if (wl == IDLE_WORKLOAD)
		return cfqg->service_tree_idle.count;

	return cfqg->service_trees[wl][ASYNC_WORKLOAD].count
		+ cfqg->service_trees[wl][SYNC_NOIDLE_WORKLOAD].count
		+ cfqg->service_trees[wl][SYNC_WORKLOAD].count;
}

static inline int cfqg_busy_async_queues(struct cfq_data *cfqd,
					struct cfq_group *cfqg)
{
	return cfqg->service_trees[RT_WORKLOAD][ASYNC_WORKLOAD].count
		+ cfqg->service_trees[BE_WORKLOAD][ASYNC_WORKLOAD].count;
}

static void cfq_dispatch_insert(struct request_queue *, struct request *);
static struct cfq_queue *cfq_get_queue(struct cfq_data *, bool,
				       struct io_context *, gfp_t);
static struct cfq_io_context *cfq_cic_lookup(struct cfq_data *,
						struct io_context *);

static inline struct cfq_queue *cic_to_cfqq(struct cfq_io_context *cic,
					    bool is_sync)
{
	return cic->cfqq[is_sync];
}

static inline void cic_set_cfqq(struct cfq_io_context *cic,
				struct cfq_queue *cfqq, bool is_sync)
{
	cic->cfqq[is_sync] = cfqq;
}

/*
 * We regard a request as SYNC, if it's either a read or has the SYNC bit
 * set (in which case it could also be direct WRITE).
 */
static inline bool cfq_bio_sync(struct bio *bio)
{
	return bio_data_dir(bio) == READ || bio_rw_flagged(bio, BIO_RW_SYNCIO);
}

/*
 * scheduler run of queue, if there are requests pending and no one in the
 * driver that will restart queueing
 */
static inline void cfq_schedule_dispatch(struct cfq_data *cfqd)
{
	if (cfqd->busy_queues) {
		cfq_log(cfqd, "schedule dispatch");
		kblockd_schedule_work(cfqd->queue, &cfqd->unplug_work);
	}
}

static int cfq_queue_empty(struct request_queue *q)
{
	struct cfq_data *cfqd = q->elevator->elevator_data;

	return !cfqd->rq_queued;
}

/*
 * Scale schedule slice based on io priority. Use the sync time slice only
 * if a queue is marked sync and has sync io queued. A sync queue with async
 * io only, should not get full sync slice length.
 */
static inline int cfq_prio_slice(struct cfq_data *cfqd, bool sync,
				 unsigned short prio)
{
	const int base_slice = cfqd->cfq_slice[sync];

	WARN_ON(prio >= IOPRIO_BE_NR);

	return base_slice + (base_slice/CFQ_SLICE_SCALE * (4 - prio));
}

static inline int
cfq_prio_to_slice(struct cfq_data *cfqd, struct cfq_queue *cfqq)
{
	return cfq_prio_slice(cfqd, cfq_cfqq_sync(cfqq), cfqq->ioprio);
}

static inline u64 cfq_scale_slice(unsigned long delta, struct cfq_group *cfqg)
{
	u64 d = delta << CFQ_SERVICE_SHIFT;

	d = d * BLKIO_WEIGHT_DEFAULT;
	do_div(d, cfqg->weight);
	return d;
}

static inline u64 max_vdisktime(u64 min_vdisktime, u64 vdisktime)
{
	s64 delta = (s64)(vdisktime - min_vdisktime);
	if (delta > 0)
		min_vdisktime = vdisktime;

	return min_vdisktime;
}

static inline u64 min_vdisktime(u64 min_vdisktime, u64 vdisktime)
{
	s64 delta = (s64)(vdisktime - min_vdisktime);
	if (delta < 0)
		min_vdisktime = vdisktime;

	return min_vdisktime;
}

static void update_min_vdisktime(struct cfq_rb_root *st)
{
	u64 vdisktime = st->min_vdisktime;
	struct cfq_group *cfqg;

	if (st->active) {
		cfqg = rb_entry_cfqg(st->active);
		vdisktime = cfqg->vdisktime;
	}

	if (st->left) {
		cfqg = rb_entry_cfqg(st->left);
		vdisktime = min_vdisktime(vdisktime, cfqg->vdisktime);
	}

	st->min_vdisktime = max_vdisktime(st->min_vdisktime, vdisktime);
}

/*
 * get averaged number of queues of RT/BE priority.
 * average is updated, with a formula that gives more weight to higher numbers,
 * to quickly follows sudden increases and decrease slowly
 */

static inline unsigned cfq_group_get_avg_queues(struct cfq_data *cfqd,
					struct cfq_group *cfqg, bool rt)
{
	unsigned min_q, max_q;
	unsigned mult  = cfq_hist_divisor - 1;
	unsigned round = cfq_hist_divisor / 2;
	unsigned busy = cfq_group_busy_queues_wl(rt, cfqd, cfqg);

	min_q = min(cfqg->busy_queues_avg[rt], busy);
	max_q = max(cfqg->busy_queues_avg[rt], busy);
	cfqg->busy_queues_avg[rt] = (mult * max_q + min_q + round) /
		cfq_hist_divisor;
	return cfqg->busy_queues_avg[rt];
}

static inline unsigned
cfq_group_slice(struct cfq_data *cfqd, struct cfq_group *cfqg)
{
	struct cfq_rb_root *st = &cfqd->grp_service_tree;

	return cfq_target_latency * cfqg->weight / st->total_weight;
}

static inline void
cfq_set_prio_slice(struct cfq_data *cfqd, struct cfq_queue *cfqq)
{
	unsigned slice = cfq_prio_to_slice(cfqd, cfqq);
	if (cfqd->cfq_latency) {
		/*
		 * interested queues (we consider only the ones with the same
		 * priority class in the cfq group)
		 */
		unsigned iq = cfq_group_get_avg_queues(cfqd, cfqq->cfqg,
						cfq_class_rt(cfqq));
		unsigned sync_slice = cfqd->cfq_slice[1];
		unsigned expect_latency = sync_slice * iq;
		unsigned group_slice = cfq_group_slice(cfqd, cfqq->cfqg);

		if (expect_latency > group_slice) {
			unsigned base_low_slice = 2 * cfqd->cfq_slice_idle;
			/* scale low_slice according to IO priority
			 * and sync vs async */
			unsigned low_slice =
				min(slice, base_low_slice * slice / sync_slice);
			/* the adapted slice value is scaled to fit all iqs
			 * into the target latency */
			slice = max(slice * group_slice / expect_latency,
				    low_slice);
		}
	}
	cfqq->slice_start = jiffies;
	cfqq->slice_end = jiffies + slice;
	cfqq->allocated_slice = slice;
	cfq_log_cfqq(cfqd, cfqq, "set_slice=%lu", cfqq->slice_end - jiffies);
}

/*
 * We need to wrap this check in cfq_cfqq_slice_new(), since ->slice_end
 * isn't valid until the first request from the dispatch is activated
 * and the slice time set.
 */
static inline bool cfq_slice_used(struct cfq_queue *cfqq)
{
	if (cfq_cfqq_slice_new(cfqq))
		return 0;
	if (time_before(jiffies, cfqq->slice_end))
		return 0;

	return 1;
}

/*
 * Lifted from AS - choose which of rq1 and rq2 that is best served now.
 * We choose the request that is closest to the head right now. Distance
 * behind the head is penalized and only allowed to a certain extent.
 */
static struct request *
cfq_choose_req(struct cfq_data *cfqd, struct request *rq1, struct request *rq2, sector_t last)
{
	sector_t s1, s2, d1 = 0, d2 = 0;
	unsigned long back_max;
#define CFQ_RQ1_WRAP	0x01 /* request 1 wraps */
#define CFQ_RQ2_WRAP	0x02 /* request 2 wraps */
	unsigned wrap = 0; /* bit mask: requests behind the disk head? */

	if (rq1 == NULL || rq1 == rq2)
		return rq2;
	if (rq2 == NULL)
		return rq1;

	if (rq_is_sync(rq1) && !rq_is_sync(rq2))
		return rq1;
	else if (rq_is_sync(rq2) && !rq_is_sync(rq1))
		return rq2;
	if (rq_is_meta(rq1) && !rq_is_meta(rq2))
		return rq1;
	else if (rq_is_meta(rq2) && !rq_is_meta(rq1))
		return rq2;

	s1 = blk_rq_pos(rq1);
	s2 = blk_rq_pos(rq2);

	/*
	 * by definition, 1KiB is 2 sectors
	 */
	back_max = cfqd->cfq_back_max * 2;

	/*
	 * Strict one way elevator _except_ in the case where we allow
	 * short backward seeks which are biased as twice the cost of a
	 * similar forward seek.
	 */
	if (s1 >= last)
		d1 = s1 - last;
	else if (s1 + back_max >= last)
		d1 = (last - s1) * cfqd->cfq_back_penalty;
	else
		wrap |= CFQ_RQ1_WRAP;

	if (s2 >= last)
		d2 = s2 - last;
	else if (s2 + back_max >= last)
		d2 = (last - s2) * cfqd->cfq_back_penalty;
	else
		wrap |= CFQ_RQ2_WRAP;

	/* Found required data */

	/*
	 * By doing switch() on the bit mask "wrap" we avoid having to
	 * check two variables for all permutations: --> faster!
	 */
	switch (wrap) {
	case 0: /* common case for CFQ: rq1 and rq2 not wrapped */
		if (d1 < d2)
			return rq1;
		else if (d2 < d1)
			return rq2;
		else {
			if (s1 >= s2)
				return rq1;
			else
				return rq2;
		}

	case CFQ_RQ2_WRAP:
		return rq1;
	case CFQ_RQ1_WRAP:
		return rq2;
	case (CFQ_RQ1_WRAP|CFQ_RQ2_WRAP): /* both rqs wrapped */
	default:
		/*
		 * Since both rqs are wrapped,
		 * start with the one that's further behind head
		 * (--> only *one* back seek required),
		 * since back seek takes more time than forward.
		 */
		if (s1 <= s2)
			return rq1;
		else
			return rq2;
	}
}

/*
 * The below is leftmost cache rbtree addon
 */
static struct cfq_queue *cfq_rb_first(struct cfq_rb_root *root)
{
	/* Service tree is empty */
	if (!root->count)
		return NULL;

	if (!root->left)
		root->left = rb_first(&root->rb);

	if (root->left)
		return rb_entry(root->left, struct cfq_queue, rb_node);

	return NULL;
}

static struct cfq_group *cfq_rb_first_group(struct cfq_rb_root *root)
{
	if (!root->left)
		root->left = rb_first(&root->rb);

	if (root->left)
		return rb_entry_cfqg(root->left);

	return NULL;
}

static void rb_erase_init(struct rb_node *n, struct rb_root *root)
{
	rb_erase(n, root);
	RB_CLEAR_NODE(n);
}

static void cfq_rb_erase(struct rb_node *n, struct cfq_rb_root *root)
{
	if (root->left == n)
		root->left = NULL;
	rb_erase_init(n, &root->rb);
	--root->count;
}

/*
 * would be nice to take fifo expire time into account as well
 */
static struct request *
cfq_find_next_rq(struct cfq_data *cfqd, struct cfq_queue *cfqq,
		  struct request *last)
{
	struct rb_node *rbnext = rb_next(&last->rb_node);
	struct rb_node *rbprev = rb_prev(&last->rb_node);
	struct request *next = NULL, *prev = NULL;

	BUG_ON(RB_EMPTY_NODE(&last->rb_node));

	if (rbprev)
		prev = rb_entry_rq(rbprev);

	if (rbnext)
		next = rb_entry_rq(rbnext);
	else {
		rbnext = rb_first(&cfqq->sort_list);
		if (rbnext && rbnext != &last->rb_node)
			next = rb_entry_rq(rbnext);
	}

	return cfq_choose_req(cfqd, next, prev, blk_rq_pos(last));
}

static unsigned long cfq_slice_offset(struct cfq_data *cfqd,
				      struct cfq_queue *cfqq)
{
	/*
	 * just an approximation, should be ok.
	 */
	return (cfqq->cfqg->nr_cfqq - 1) * (cfq_prio_slice(cfqd, 1, 0) -
		       cfq_prio_slice(cfqd, cfq_cfqq_sync(cfqq), cfqq->ioprio));
}

static inline s64
cfqg_key(struct cfq_rb_root *st, struct cfq_group *cfqg)
{
	return cfqg->vdisktime - st->min_vdisktime;
}

static void
__cfq_group_service_tree_add(struct cfq_rb_root *st, struct cfq_group *cfqg)
{
	struct rb_node **node = &st->rb.rb_node;
	struct rb_node *parent = NULL;
	struct cfq_group *__cfqg;
	s64 key = cfqg_key(st, cfqg);
	int left = 1;

	while (*node != NULL) {
		parent = *node;
		__cfqg = rb_entry_cfqg(parent);

		if (key < cfqg_key(st, __cfqg))
			node = &parent->rb_left;
		else {
			node = &parent->rb_right;
			left = 0;
		}
	}

	if (left)
		st->left = &cfqg->rb_node;

	rb_link_node(&cfqg->rb_node, parent, node);
	rb_insert_color(&cfqg->rb_node, &st->rb);
}

static void
cfq_group_service_tree_add(struct cfq_data *cfqd, struct cfq_group *cfqg)
{
	struct cfq_rb_root *st = &cfqd->grp_service_tree;
	struct cfq_group *__cfqg;
	struct rb_node *n;

	cfqg->nr_cfqq++;
	if (cfqg->on_st)
		return;

	/*
	 * Currently put the group at the end. Later implement something
	 * so that groups get lesser vtime based on their weights, so that
	 * if group does not loose all if it was not continously backlogged.
	 */
	n = rb_last(&st->rb);
	if (n) {
		__cfqg = rb_entry_cfqg(n);
		cfqg->vdisktime = __cfqg->vdisktime + CFQ_IDLE_DELAY;
	} else
		cfqg->vdisktime = st->min_vdisktime;

	__cfq_group_service_tree_add(st, cfqg);
	cfqg->on_st = true;
	st->total_weight += cfqg->weight;
}

static void
cfq_group_service_tree_del(struct cfq_data *cfqd, struct cfq_group *cfqg)
{
	struct cfq_rb_root *st = &cfqd->grp_service_tree;

	if (st->active == &cfqg->rb_node)
		st->active = NULL;

	BUG_ON(cfqg->nr_cfqq < 1);
	cfqg->nr_cfqq--;

	/* If there are other cfq queues under this group, don't delete it */
	if (cfqg->nr_cfqq)
		return;

	cfq_log_cfqg(cfqd, cfqg, "del_from_rr group");
	cfqg->on_st = false;
	st->total_weight -= cfqg->weight;
	if (!RB_EMPTY_NODE(&cfqg->rb_node))
		cfq_rb_erase(&cfqg->rb_node, st);
	cfqg->saved_workload_slice = 0;
	blkiocg_update_blkio_group_dequeue_stats(&cfqg->blkg, 1);
}

static inline unsigned int cfq_cfqq_slice_usage(struct cfq_queue *cfqq)
{
	unsigned int slice_used;

	/*
	 * Queue got expired before even a single request completed or
	 * got expired immediately after first request completion.
	 */
	if (!cfqq->slice_start || cfqq->slice_start == jiffies) {
		/*
		 * Also charge the seek time incurred to the group, otherwise
		 * if there are mutiple queues in the group, each can dispatch
		 * a single request on seeky media and cause lots of seek time
		 * and group will never know it.
		 */
		slice_used = max_t(unsigned, (jiffies - cfqq->dispatch_start),
					1);
	} else {
		slice_used = jiffies - cfqq->slice_start;
		if (slice_used > cfqq->allocated_slice)
			slice_used = cfqq->allocated_slice;
	}

	cfq_log_cfqq(cfqq->cfqd, cfqq, "sl_used=%u sect=%lu", slice_used,
				cfqq->nr_sectors);
	return slice_used;
}

static void cfq_group_served(struct cfq_data *cfqd, struct cfq_group *cfqg,
				struct cfq_queue *cfqq)
{
	struct cfq_rb_root *st = &cfqd->grp_service_tree;
	unsigned int used_sl, charge_sl;
	int nr_sync = cfqg->nr_cfqq - cfqg_busy_async_queues(cfqd, cfqg)
			- cfqg->service_tree_idle.count;

	BUG_ON(nr_sync < 0);
	used_sl = charge_sl = cfq_cfqq_slice_usage(cfqq);

	if (!cfq_cfqq_sync(cfqq) && !nr_sync)
		charge_sl = cfqq->allocated_slice;

	/* Can't update vdisktime while group is on service tree */
	cfq_rb_erase(&cfqg->rb_node, st);
	cfqg->vdisktime += cfq_scale_slice(charge_sl, cfqg);
	__cfq_group_service_tree_add(st, cfqg);

	/* This group is being expired. Save the context */
	if (time_after(cfqd->workload_expires, jiffies)) {
		cfqg->saved_workload_slice = cfqd->workload_expires
						- jiffies;
		cfqg->saved_workload = cfqd->serving_type;
		cfqg->saved_serving_prio = cfqd->serving_prio;
	} else
		cfqg->saved_workload_slice = 0;

	cfq_log_cfqg(cfqd, cfqg, "served: vt=%llu min_vt=%llu", cfqg->vdisktime,
					st->min_vdisktime);
	blkiocg_update_blkio_group_stats(&cfqg->blkg, used_sl,
						cfqq->nr_sectors);
}

#ifdef CONFIG_CFQ_GROUP_IOSCHED
static inline struct cfq_group *cfqg_of_blkg(struct blkio_group *blkg)
{
	if (blkg)
		return container_of(blkg, struct cfq_group, blkg);
	return NULL;
}

void
cfq_update_blkio_group_weight(struct blkio_group *blkg, unsigned int weight)
{
	cfqg_of_blkg(blkg)->weight = weight;
}

static struct cfq_group *
cfq_find_alloc_cfqg(struct cfq_data *cfqd, struct cgroup *cgroup, int create)
{
	struct blkio_cgroup *blkcg = cgroup_to_blkio_cgroup(cgroup);
	struct cfq_group *cfqg = NULL;
	void *key = cfqd;
	int i, j;
	struct cfq_rb_root *st;
	struct backing_dev_info *bdi = &cfqd->queue->backing_dev_info;
	unsigned int major, minor;

	cfqg = cfqg_of_blkg(blkiocg_lookup_group(blkcg, key));
	if (cfqg || !create)
		goto done;

	cfqg = kzalloc_node(sizeof(*cfqg), GFP_ATOMIC, cfqd->queue->node);
	if (!cfqg)
		goto done;

	cfqg->weight = blkcg->weight;
	for_each_cfqg_st(cfqg, i, j, st)
		*st = CFQ_RB_ROOT;
	RB_CLEAR_NODE(&cfqg->rb_node);

	/*
	 * Take the initial reference that will be released on destroy
	 * This can be thought of a joint reference by cgroup and
	 * elevator which will be dropped by either elevator exit
	 * or cgroup deletion path depending on who is exiting first.
	 */
	atomic_set(&cfqg->ref, 1);

	/* Add group onto cgroup list */
	sscanf(dev_name(bdi->dev), "%u:%u", &major, &minor);
	blkiocg_add_blkio_group(blkcg, &cfqg->blkg, (void *)cfqd,
					MKDEV(major, minor));

	/* Add group on cfqd list */
	hlist_add_head(&cfqg->cfqd_node, &cfqd->cfqg_list);

done:
	return cfqg;
}

/*
 * Search for the cfq group current task belongs to. If create = 1, then also
 * create the cfq group if it does not exist. request_queue lock must be held.
 */
static struct cfq_group *cfq_get_cfqg(struct cfq_data *cfqd, int create)
{
	struct cgroup *cgroup;
	struct cfq_group *cfqg = NULL;

	rcu_read_lock();
	cgroup = task_cgroup(current, blkio_subsys_id);
	cfqg = cfq_find_alloc_cfqg(cfqd, cgroup, create);
	if (!cfqg && create)
		cfqg = &cfqd->root_group;
	rcu_read_unlock();
	return cfqg;
}

static void cfq_link_cfqq_cfqg(struct cfq_queue *cfqq, struct cfq_group *cfqg)
{
	/* Currently, all async queues are mapped to root group */
	if (!cfq_cfqq_sync(cfqq))
		cfqg = &cfqq->cfqd->root_group;

	cfqq->cfqg = cfqg;
	/* cfqq reference on cfqg */
	atomic_inc(&cfqq->cfqg->ref);
}

static void cfq_put_cfqg(struct cfq_group *cfqg)
{
	struct cfq_rb_root *st;
	int i, j;

	BUG_ON(atomic_read(&cfqg->ref) <= 0);
	if (!atomic_dec_and_test(&cfqg->ref))
		return;
	for_each_cfqg_st(cfqg, i, j, st)
		BUG_ON(!RB_EMPTY_ROOT(&st->rb) || st->active != NULL);
	kfree(cfqg);
}

static void cfq_destroy_cfqg(struct cfq_data *cfqd, struct cfq_group *cfqg)
{
	/* Something wrong if we are trying to remove same group twice */
	BUG_ON(hlist_unhashed(&cfqg->cfqd_node));

	hlist_del_init(&cfqg->cfqd_node);

	/*
	 * Put the reference taken at the time of creation so that when all
	 * queues are gone, group can be destroyed.
	 */
	cfq_put_cfqg(cfqg);
}

static void cfq_release_cfq_groups(struct cfq_data *cfqd)
{
	struct hlist_node *pos, *n;
	struct cfq_group *cfqg;

	hlist_for_each_entry_safe(cfqg, pos, n, &cfqd->cfqg_list, cfqd_node) {
		/*
		 * If cgroup removal path got to blk_group first and removed
		 * it from cgroup list, then it will take care of destroying
		 * cfqg also.
		 */
		if (!blkiocg_del_blkio_group(&cfqg->blkg))
			cfq_destroy_cfqg(cfqd, cfqg);
	}
}

/*
 * Blk cgroup controller notification saying that blkio_group object is being
 * delinked as associated cgroup object is going away. That also means that
 * no new IO will come in this group. So get rid of this group as soon as
 * any pending IO in the group is finished.
 *
 * This function is called under rcu_read_lock(). key is the rcu protected
 * pointer. That means "key" is a valid cfq_data pointer as long as we are rcu
 * read lock.
 *
 * "key" was fetched from blkio_group under blkio_cgroup->lock. That means
 * it should not be NULL as even if elevator was exiting, cgroup deltion
 * path got to it first.
 */
void cfq_unlink_blkio_group(void *key, struct blkio_group *blkg)
{
	unsigned long  flags;
	struct cfq_data *cfqd = key;

	spin_lock_irqsave(cfqd->queue->queue_lock, flags);
	cfq_destroy_cfqg(cfqd, cfqg_of_blkg(blkg));
	spin_unlock_irqrestore(cfqd->queue->queue_lock, flags);
}

#else /* GROUP_IOSCHED */
static struct cfq_group *cfq_get_cfqg(struct cfq_data *cfqd, int create)
{
	return &cfqd->root_group;
}
static inline void
cfq_link_cfqq_cfqg(struct cfq_queue *cfqq, struct cfq_group *cfqg) {
	cfqq->cfqg = cfqg;
}

static void cfq_release_cfq_groups(struct cfq_data *cfqd) {}
static inline void cfq_put_cfqg(struct cfq_group *cfqg) {}

#endif /* GROUP_IOSCHED */

/*
 * The cfqd->service_trees holds all pending cfq_queue's that have
 * requests waiting to be processed. It is sorted in the order that
 * we will service the queues.
 */
static void cfq_service_tree_add(struct cfq_data *cfqd, struct cfq_queue *cfqq,
				 bool add_front)
{
	struct rb_node **p, *parent;
	struct cfq_queue *__cfqq;
	unsigned long rb_key;
	struct cfq_rb_root *service_tree;
	int left;
	int new_cfqq = 1;
	int group_changed = 0;

#ifdef CONFIG_CFQ_GROUP_IOSCHED
	if (!cfqd->cfq_group_isolation
	    && cfqq_type(cfqq) == SYNC_NOIDLE_WORKLOAD
	    && cfqq->cfqg && cfqq->cfqg != &cfqd->root_group) {
		/* Move this cfq to root group */
		cfq_log_cfqq(cfqd, cfqq, "moving to root group");
		if (!RB_EMPTY_NODE(&cfqq->rb_node))
			cfq_group_service_tree_del(cfqd, cfqq->cfqg);
		cfqq->orig_cfqg = cfqq->cfqg;
		cfqq->cfqg = &cfqd->root_group;
		atomic_inc(&cfqd->root_group.ref);
		group_changed = 1;
	} else if (!cfqd->cfq_group_isolation
		   && cfqq_type(cfqq) == SYNC_WORKLOAD && cfqq->orig_cfqg) {
		/* cfqq is sequential now needs to go to its original group */
		BUG_ON(cfqq->cfqg != &cfqd->root_group);
		if (!RB_EMPTY_NODE(&cfqq->rb_node))
			cfq_group_service_tree_del(cfqd, cfqq->cfqg);
		cfq_put_cfqg(cfqq->cfqg);
		cfqq->cfqg = cfqq->orig_cfqg;
		cfqq->orig_cfqg = NULL;
		group_changed = 1;
		cfq_log_cfqq(cfqd, cfqq, "moved to origin group");
	}
#endif

	service_tree = service_tree_for(cfqq->cfqg, cfqq_prio(cfqq),
						cfqq_type(cfqq));
	if (cfq_class_idle(cfqq)) {
		rb_key = CFQ_IDLE_DELAY;
		parent = rb_last(&service_tree->rb);
		if (parent && parent != &cfqq->rb_node) {
			__cfqq = rb_entry(parent, struct cfq_queue, rb_node);
			rb_key += __cfqq->rb_key;
		} else
			rb_key += jiffies;
	} else if (!add_front) {
		/*
		 * Get our rb key offset. Subtract any residual slice
		 * value carried from last service. A negative resid
		 * count indicates slice overrun, and this should position
		 * the next service time further away in the tree.
		 */
		rb_key = cfq_slice_offset(cfqd, cfqq) + jiffies;
		rb_key -= cfqq->slice_resid;
		cfqq->slice_resid = 0;
	} else {
		rb_key = -HZ;
		__cfqq = cfq_rb_first(service_tree);
		rb_key += __cfqq ? __cfqq->rb_key : jiffies;
	}

	if (!RB_EMPTY_NODE(&cfqq->rb_node)) {
		new_cfqq = 0;
		/*
		 * same position, nothing more to do
		 */
		if (rb_key == cfqq->rb_key &&
		    cfqq->service_tree == service_tree)
			return;

		cfq_rb_erase(&cfqq->rb_node, cfqq->service_tree);
		cfqq->service_tree = NULL;
	}

	left = 1;
	parent = NULL;
	cfqq->service_tree = service_tree;
	p = &service_tree->rb.rb_node;
	while (*p) {
		struct rb_node **n;

		parent = *p;
		__cfqq = rb_entry(parent, struct cfq_queue, rb_node);

		/*
		 * sort by key, that represents service time.
		 */
		if (time_before(rb_key, __cfqq->rb_key))
			n = &(*p)->rb_left;
		else {
			n = &(*p)->rb_right;
			left = 0;
		}

		p = n;
	}

	if (left)
		service_tree->left = &cfqq->rb_node;

	cfqq->rb_key = rb_key;
	rb_link_node(&cfqq->rb_node, parent, p);
	rb_insert_color(&cfqq->rb_node, &service_tree->rb);
	service_tree->count++;
	if ((add_front || !new_cfqq) && !group_changed)
		return;
	cfq_group_service_tree_add(cfqd, cfqq->cfqg);
}

static struct cfq_queue *
cfq_prio_tree_lookup(struct cfq_data *cfqd, struct rb_root *root,
		     sector_t sector, struct rb_node **ret_parent,
		     struct rb_node ***rb_link)
{
	struct rb_node **p, *parent;
	struct cfq_queue *cfqq = NULL;

	parent = NULL;
	p = &root->rb_node;
	while (*p) {
		struct rb_node **n;

		parent = *p;
		cfqq = rb_entry(parent, struct cfq_queue, p_node);

		/*
		 * Sort strictly based on sector.  Smallest to the left,
		 * largest to the right.
		 */
		if (sector > blk_rq_pos(cfqq->next_rq))
			n = &(*p)->rb_right;
		else if (sector < blk_rq_pos(cfqq->next_rq))
			n = &(*p)->rb_left;
		else
			break;
		p = n;
		cfqq = NULL;
	}

	*ret_parent = parent;
	if (rb_link)
		*rb_link = p;
	return cfqq;
}

static void cfq_prio_tree_add(struct cfq_data *cfqd, struct cfq_queue *cfqq)
{
	struct rb_node **p, *parent;
	struct cfq_queue *__cfqq;

	if (cfqq->p_root) {
		rb_erase(&cfqq->p_node, cfqq->p_root);
		cfqq->p_root = NULL;
	}

	if (cfq_class_idle(cfqq))
		return;
	if (!cfqq->next_rq)
		return;

	cfqq->p_root = &cfqd->prio_trees[cfqq->org_ioprio];
	__cfqq = cfq_prio_tree_lookup(cfqd, cfqq->p_root,
				      blk_rq_pos(cfqq->next_rq), &parent, &p);
	if (!__cfqq) {
		rb_link_node(&cfqq->p_node, parent, p);
		rb_insert_color(&cfqq->p_node, cfqq->p_root);
	} else
		cfqq->p_root = NULL;
}

/*
 * Update cfqq's position in the service tree.
 */
static void cfq_resort_rr_list(struct cfq_data *cfqd, struct cfq_queue *cfqq)
{
	/*
	 * Resorting requires the cfqq to be on the RR list already.
	 */
	if (cfq_cfqq_on_rr(cfqq)) {
		cfq_service_tree_add(cfqd, cfqq, 0);
		cfq_prio_tree_add(cfqd, cfqq);
	}
}

/*
 * add to busy list of queues for service, trying to be fair in ordering
 * the pending list according to last request service
 */
static void cfq_add_cfqq_rr(struct cfq_data *cfqd, struct cfq_queue *cfqq)
{
	cfq_log_cfqq(cfqd, cfqq, "add_to_rr");
	BUG_ON(cfq_cfqq_on_rr(cfqq));
	cfq_mark_cfqq_on_rr(cfqq);
	cfqd->busy_queues++;

	cfq_resort_rr_list(cfqd, cfqq);
}

/*
 * Called when the cfqq no longer has requests pending, remove it from
 * the service tree.
 */
static void cfq_del_cfqq_rr(struct cfq_data *cfqd, struct cfq_queue *cfqq)
{
	cfq_log_cfqq(cfqd, cfqq, "del_from_rr");
	BUG_ON(!cfq_cfqq_on_rr(cfqq));
	cfq_clear_cfqq_on_rr(cfqq);

	if (!RB_EMPTY_NODE(&cfqq->rb_node)) {
		cfq_rb_erase(&cfqq->rb_node, cfqq->service_tree);
		cfqq->service_tree = NULL;
	}
	if (cfqq->p_root) {
		rb_erase(&cfqq->p_node, cfqq->p_root);
		cfqq->p_root = NULL;
	}

	cfq_group_service_tree_del(cfqd, cfqq->cfqg);
	BUG_ON(!cfqd->busy_queues);
	cfqd->busy_queues--;
}

/*
 * rb tree support functions
 */
static void cfq_del_rq_rb(struct request *rq)
{
	struct cfq_queue *cfqq = RQ_CFQQ(rq);
	const int sync = rq_is_sync(rq);

	BUG_ON(!cfqq->queued[sync]);
	cfqq->queued[sync]--;

	elv_rb_del(&cfqq->sort_list, rq);

	if (cfq_cfqq_on_rr(cfqq) && RB_EMPTY_ROOT(&cfqq->sort_list)) {
		/*
		 * Queue will be deleted from service tree when we actually
		 * expire it later. Right now just remove it from prio tree
		 * as it is empty.
		 */
		if (cfqq->p_root) {
			rb_erase(&cfqq->p_node, cfqq->p_root);
			cfqq->p_root = NULL;
		}
	}
}

static void cfq_add_rq_rb(struct request *rq)
{
	struct cfq_queue *cfqq = RQ_CFQQ(rq);
	struct cfq_data *cfqd = cfqq->cfqd;
	struct request *__alias, *prev;

	cfqq->queued[rq_is_sync(rq)]++;

	/*
	 * looks a little odd, but the first insert might return an alias.
	 * if that happens, put the alias on the dispatch list
	 */
	while ((__alias = elv_rb_add(&cfqq->sort_list, rq)) != NULL)
		cfq_dispatch_insert(cfqd->queue, __alias);

	if (!cfq_cfqq_on_rr(cfqq))
		cfq_add_cfqq_rr(cfqd, cfqq);

	/*
	 * check if this request is a better next-serve candidate
	 */
	prev = cfqq->next_rq;
	cfqq->next_rq = cfq_choose_req(cfqd, cfqq->next_rq, rq, cfqd->last_position);

	/*
	 * adjust priority tree position, if ->next_rq changes
	 */
	if (prev != cfqq->next_rq)
		cfq_prio_tree_add(cfqd, cfqq);

	BUG_ON(!cfqq->next_rq);
}

static void cfq_reposition_rq_rb(struct cfq_queue *cfqq, struct request *rq)
{
	elv_rb_del(&cfqq->sort_list, rq);
	cfqq->queued[rq_is_sync(rq)]--;
	cfq_add_rq_rb(rq);
}

static struct request *
cfq_find_rq_fmerge(struct cfq_data *cfqd, struct bio *bio)
{
	struct task_struct *tsk = current;
	struct cfq_io_context *cic;
	struct cfq_queue *cfqq;

	cic = cfq_cic_lookup(cfqd, tsk->io_context);
	if (!cic)
		return NULL;

	cfqq = cic_to_cfqq(cic, cfq_bio_sync(bio));
	if (cfqq) {
		sector_t sector = bio->bi_sector + bio_sectors(bio);

		return elv_rb_find(&cfqq->sort_list, sector);
	}

	return NULL;
}

static void cfq_activate_request(struct request_queue *q, struct request *rq)
{
	struct cfq_data *cfqd = q->elevator->elevator_data;

	cfqd->rq_in_driver++;
	cfq_log_cfqq(cfqd, RQ_CFQQ(rq), "activate rq, drv=%d",
						cfqd->rq_in_driver);

	cfqd->last_position = blk_rq_pos(rq) + blk_rq_sectors(rq);
}

static void cfq_deactivate_request(struct request_queue *q, struct request *rq)
{
	struct cfq_data *cfqd = q->elevator->elevator_data;

	WARN_ON(!cfqd->rq_in_driver);
	cfqd->rq_in_driver--;
	cfq_log_cfqq(cfqd, RQ_CFQQ(rq), "deactivate rq, drv=%d",
						cfqd->rq_in_driver);
}

static void cfq_remove_request(struct request *rq)
{
	struct cfq_queue *cfqq = RQ_CFQQ(rq);

	if (cfqq->next_rq == rq)
		cfqq->next_rq = cfq_find_next_rq(cfqq->cfqd, cfqq, rq);

	list_del_init(&rq->queuelist);
	cfq_del_rq_rb(rq);

	cfqq->cfqd->rq_queued--;
	if (rq_is_meta(rq)) {
		WARN_ON(!cfqq->meta_pending);
		cfqq->meta_pending--;
	}
}

static int cfq_merge(struct request_queue *q, struct request **req,
		     struct bio *bio)
{
	struct cfq_data *cfqd = q->elevator->elevator_data;
	struct request *__rq;

	__rq = cfq_find_rq_fmerge(cfqd, bio);
	if (__rq && elv_rq_merge_ok(__rq, bio)) {
		*req = __rq;
		return ELEVATOR_FRONT_MERGE;
	}

	return ELEVATOR_NO_MERGE;
}

static void cfq_merged_request(struct request_queue *q, struct request *req,
			       int type)
{
	if (type == ELEVATOR_FRONT_MERGE) {
		struct cfq_queue *cfqq = RQ_CFQQ(req);

		cfq_reposition_rq_rb(cfqq, req);
	}
}

static void
cfq_merged_requests(struct request_queue *q, struct request *rq,
		    struct request *next)
{
	struct cfq_queue *cfqq = RQ_CFQQ(rq);
	/*
	 * reposition in fifo if next is older than rq
	 */
	if (!list_empty(&rq->queuelist) && !list_empty(&next->queuelist) &&
	    time_before(rq_fifo_time(next), rq_fifo_time(rq))) {
		list_move(&rq->queuelist, &next->queuelist);
		rq_set_fifo_time(rq, rq_fifo_time(next));
	}

	if (cfqq->next_rq == next)
		cfqq->next_rq = rq;
	cfq_remove_request(next);
}

static int cfq_allow_merge(struct request_queue *q, struct request *rq,
			   struct bio *bio)
{
	struct cfq_data *cfqd = q->elevator->elevator_data;
	struct cfq_io_context *cic;
	struct cfq_queue *cfqq;

	/*
	 * Disallow merge of a sync bio into an async request.
	 */
	if (cfq_bio_sync(bio) && !rq_is_sync(rq))
		return false;

	/*
	 * Lookup the cfqq that this bio will be queued with. Allow
	 * merge only if rq is queued there.
	 */
	cic = cfq_cic_lookup(cfqd, current->io_context);
	if (!cic)
		return false;

	cfqq = cic_to_cfqq(cic, cfq_bio_sync(bio));
	return cfqq == RQ_CFQQ(rq);
}

static void __cfq_set_active_queue(struct cfq_data *cfqd,
				   struct cfq_queue *cfqq)
{
	if (cfqq) {
		cfq_log_cfqq(cfqd, cfqq, "set_active");
		cfqq->slice_start = 0;
		cfqq->dispatch_start = jiffies;
		cfqq->allocated_slice = 0;
		cfqq->slice_end = 0;
		cfqq->slice_dispatch = 0;
		cfqq->nr_sectors = 0;

		cfq_clear_cfqq_wait_request(cfqq);
		cfq_clear_cfqq_must_dispatch(cfqq);
		cfq_clear_cfqq_must_alloc_slice(cfqq);
		cfq_clear_cfqq_fifo_expire(cfqq);
		cfq_mark_cfqq_slice_new(cfqq);

		del_timer(&cfqd->idle_slice_timer);
	}

	cfqd->active_queue = cfqq;
}

/*
 * current cfqq expired its slice (or was too idle), select new one
 */
static void
__cfq_slice_expired(struct cfq_data *cfqd, struct cfq_queue *cfqq,
		    bool timed_out)
{
	cfq_log_cfqq(cfqd, cfqq, "slice expired t=%d", timed_out);

	if (cfq_cfqq_wait_request(cfqq))
		del_timer(&cfqd->idle_slice_timer);

	cfq_clear_cfqq_wait_request(cfqq);
	cfq_clear_cfqq_wait_busy(cfqq);

	/*
	 * If this cfqq is shared between multiple processes, check to
	 * make sure that those processes are still issuing I/Os within
	 * the mean seek distance.  If not, it may be time to break the
	 * queues apart again.
	 */
	if (cfq_cfqq_coop(cfqq) && CFQQ_SEEKY(cfqq))
		cfq_mark_cfqq_split_coop(cfqq);

	/*
	 * store what was left of this slice, if the queue idled/timed out
	 */
	if (timed_out && !cfq_cfqq_slice_new(cfqq)) {
		cfqq->slice_resid = cfqq->slice_end - jiffies;
		cfq_log_cfqq(cfqd, cfqq, "resid=%ld", cfqq->slice_resid);
	}

	cfq_group_served(cfqd, cfqq->cfqg, cfqq);

	if (cfq_cfqq_on_rr(cfqq) && RB_EMPTY_ROOT(&cfqq->sort_list))
		cfq_del_cfqq_rr(cfqd, cfqq);

	cfq_resort_rr_list(cfqd, cfqq);

	if (cfqq == cfqd->active_queue)
		cfqd->active_queue = NULL;

	if (&cfqq->cfqg->rb_node == cfqd->grp_service_tree.active)
		cfqd->grp_service_tree.active = NULL;

	if (cfqd->active_cic) {
		put_io_context(cfqd->active_cic->ioc);
		cfqd->active_cic = NULL;
	}
}

static inline void cfq_slice_expired(struct cfq_data *cfqd, bool timed_out)
{
	struct cfq_queue *cfqq = cfqd->active_queue;

	if (cfqq)
		__cfq_slice_expired(cfqd, cfqq, timed_out);
}

/*
 * Get next queue for service. Unless we have a queue preemption,
 * we'll simply select the first cfqq in the service tree.
 */
static struct cfq_queue *cfq_get_next_queue(struct cfq_data *cfqd)
{
	struct cfq_rb_root *service_tree =
		service_tree_for(cfqd->serving_group, cfqd->serving_prio,
					cfqd->serving_type);

	if (!cfqd->rq_queued)
		return NULL;

	/* There is nothing to dispatch */
	if (!service_tree)
		return NULL;
	if (RB_EMPTY_ROOT(&service_tree->rb))
		return NULL;
	return cfq_rb_first(service_tree);
}

static struct cfq_queue *cfq_get_next_queue_forced(struct cfq_data *cfqd)
{
	struct cfq_group *cfqg;
	struct cfq_queue *cfqq;
	int i, j;
	struct cfq_rb_root *st;

	if (!cfqd->rq_queued)
		return NULL;

	cfqg = cfq_get_next_cfqg(cfqd);
	if (!cfqg)
		return NULL;

	for_each_cfqg_st(cfqg, i, j, st)
		if ((cfqq = cfq_rb_first(st)) != NULL)
			return cfqq;
	return NULL;
}

/*
 * Get and set a new active queue for service.
 */
static struct cfq_queue *cfq_set_active_queue(struct cfq_data *cfqd,
					      struct cfq_queue *cfqq)
{
	if (!cfqq)
		cfqq = cfq_get_next_queue(cfqd);

	__cfq_set_active_queue(cfqd, cfqq);
	return cfqq;
}

static inline sector_t cfq_dist_from_last(struct cfq_data *cfqd,
					  struct request *rq)
{
	if (blk_rq_pos(rq) >= cfqd->last_position)
		return blk_rq_pos(rq) - cfqd->last_position;
	else
		return cfqd->last_position - blk_rq_pos(rq);
}

static inline int cfq_rq_close(struct cfq_data *cfqd, struct cfq_queue *cfqq,
			       struct request *rq, bool for_preempt)
{
	return cfq_dist_from_last(cfqd, rq) <= CFQQ_SEEK_THR;
}

static struct cfq_queue *cfqq_close(struct cfq_data *cfqd,
				    struct cfq_queue *cur_cfqq)
{
	struct rb_root *root = &cfqd->prio_trees[cur_cfqq->org_ioprio];
	struct rb_node *parent, *node;
	struct cfq_queue *__cfqq;
	sector_t sector = cfqd->last_position;

	if (RB_EMPTY_ROOT(root))
		return NULL;

	/*
	 * First, if we find a request starting at the end of the last
	 * request, choose it.
	 */
	__cfqq = cfq_prio_tree_lookup(cfqd, root, sector, &parent, NULL);
	if (__cfqq)
		return __cfqq;

	/*
	 * If the exact sector wasn't found, the parent of the NULL leaf
	 * will contain the closest sector.
	 */
	__cfqq = rb_entry(parent, struct cfq_queue, p_node);
	if (cfq_rq_close(cfqd, cur_cfqq, __cfqq->next_rq, false))
		return __cfqq;

	if (blk_rq_pos(__cfqq->next_rq) < sector)
		node = rb_next(&__cfqq->p_node);
	else
		node = rb_prev(&__cfqq->p_node);
	if (!node)
		return NULL;

	__cfqq = rb_entry(node, struct cfq_queue, p_node);
	if (cfq_rq_close(cfqd, cur_cfqq, __cfqq->next_rq, false))
		return __cfqq;

	return NULL;
}

/*
 * cfqd - obvious
 * cur_cfqq - passed in so that we don't decide that the current queue is
 * 	      closely cooperating with itself.
 *
 * So, basically we're assuming that that cur_cfqq has dispatched at least
 * one request, and that cfqd->last_position reflects a position on the disk
 * associated with the I/O issued by cur_cfqq.  I'm not sure this is a valid
 * assumption.
 */
static struct cfq_queue *cfq_close_cooperator(struct cfq_data *cfqd,
					      struct cfq_queue *cur_cfqq)
{
	struct cfq_queue *cfqq;

	if (!cfq_cfqq_sync(cur_cfqq))
		return NULL;
	if (CFQQ_SEEKY(cur_cfqq))
		return NULL;

	/*
	 * Don't search priority tree if it's the only queue in the group.
	 */
	if (cur_cfqq->cfqg->nr_cfqq == 1)
		return NULL;

	/*
	 * We should notice if some of the queues are cooperating, eg
	 * working closely on the same area of the disk. In that case,
	 * we can group them together and don't waste time idling.
	 */
	cfqq = cfqq_close(cfqd, cur_cfqq);
	if (!cfqq)
		return NULL;

	/* If new queue belongs to different cfq_group, don't choose it */
	if (cur_cfqq->cfqg != cfqq->cfqg)
		return NULL;

	/*
	 * It only makes sense to merge sync queues.
	 */
	if (!cfq_cfqq_sync(cfqq))
		return NULL;
	if (CFQQ_SEEKY(cfqq))
		return NULL;

	/*
	 * Do not merge queues of different priority classes
	 */
	if (cfq_class_rt(cfqq) != cfq_class_rt(cur_cfqq))
		return NULL;

	return cfqq;
}

/*
 * Determine whether we should enforce idle window for this queue.
 */

static bool cfq_should_idle(struct cfq_data *cfqd, struct cfq_queue *cfqq)
{
	enum wl_prio_t prio = cfqq_prio(cfqq);
	struct cfq_rb_root *service_tree = cfqq->service_tree;

	BUG_ON(!service_tree);
	BUG_ON(!service_tree->count);

	/* We never do for idle class queues. */
	if (prio == IDLE_WORKLOAD)
		return false;

	/* We do for queues that were marked with idle window flag. */
	if (cfq_cfqq_idle_window(cfqq) &&
	   !(blk_queue_nonrot(cfqd->queue) && cfqd->hw_tag))
		return true;

	/*
	 * Otherwise, we do only if they are the last ones
	 * in their service tree.
	 */
	return service_tree->count == 1 && cfq_cfqq_sync(cfqq);
}

static void cfq_arm_slice_timer(struct cfq_data *cfqd)
{
	struct cfq_queue *cfqq = cfqd->active_queue;
	struct cfq_io_context *cic;
	unsigned long sl;

	/*
	 * SSD device without seek penalty, disable idling. But only do so
	 * for devices that support queuing, otherwise we still have a problem
	 * with sync vs async workloads.
	 */
	if (blk_queue_nonrot(cfqd->queue) && cfqd->hw_tag)
		return;

	WARN_ON(!RB_EMPTY_ROOT(&cfqq->sort_list));
	WARN_ON(cfq_cfqq_slice_new(cfqq));

	/*
	 * idle is disabled, either manually or by past process history
	 */
	if (!cfqd->cfq_slice_idle || !cfq_should_idle(cfqd, cfqq))
		return;

	/*
	 * still active requests from this queue, don't idle
	 */
	if (cfqq->dispatched)
		return;

	/*
	 * task has exited, don't wait
	 */
	cic = cfqd->active_cic;
	if (!cic || !atomic_read(&cic->ioc->nr_tasks))
		return;

	/*
	 * If our average think time is larger than the remaining time
	 * slice, then don't idle. This avoids overrunning the allotted
	 * time slice.
	 */
	if (sample_valid(cic->ttime_samples) &&
	    (cfqq->slice_end - jiffies < cic->ttime_mean))
		return;

	cfq_mark_cfqq_wait_request(cfqq);

	sl = cfqd->cfq_slice_idle;

	mod_timer(&cfqd->idle_slice_timer, jiffies + sl);
	cfq_log_cfqq(cfqd, cfqq, "arm_idle: %lu", sl);
}

/*
 * Move request from internal lists to the request queue dispatch list.
 */
static void cfq_dispatch_insert(struct request_queue *q, struct request *rq)
{
	struct cfq_data *cfqd = q->elevator->elevator_data;
	struct cfq_queue *cfqq = RQ_CFQQ(rq);

	cfq_log_cfqq(cfqd, cfqq, "dispatch_insert");

	cfqq->next_rq = cfq_find_next_rq(cfqd, cfqq, rq);
	cfq_remove_request(rq);
	cfqq->dispatched++;
	elv_dispatch_sort(q, rq);

	cfqd->rq_in_flight[cfq_cfqq_sync(cfqq)]++;
	cfqq->nr_sectors += blk_rq_sectors(rq);
}

/*
 * return expired entry, or NULL to just start from scratch in rbtree
 */
static struct request *cfq_check_fifo(struct cfq_queue *cfqq)
{
	struct request *rq = NULL;

	if (cfq_cfqq_fifo_expire(cfqq))
		return NULL;

	cfq_mark_cfqq_fifo_expire(cfqq);

	if (list_empty(&cfqq->fifo))
		return NULL;

	rq = rq_entry_fifo(cfqq->fifo.next);
	if (time_before(jiffies, rq_fifo_time(rq)))
		rq = NULL;

	cfq_log_cfqq(cfqq->cfqd, cfqq, "fifo=%p", rq);
	return rq;
}

static inline int
cfq_prio_to_maxrq(struct cfq_data *cfqd, struct cfq_queue *cfqq)
{
	const int base_rq = cfqd->cfq_slice_async_rq;

	WARN_ON(cfqq->ioprio >= IOPRIO_BE_NR);

	return 2 * (base_rq + base_rq * (CFQ_PRIO_LISTS - 1 - cfqq->ioprio));
}

/*
 * Must be called with the queue_lock held.
 */
static int cfqq_process_refs(struct cfq_queue *cfqq)
{
	int process_refs, io_refs;

	io_refs = cfqq->allocated[READ] + cfqq->allocated[WRITE];
	process_refs = atomic_read(&cfqq->ref) - io_refs;
	BUG_ON(process_refs < 0);
	return process_refs;
}

static void cfq_setup_merge(struct cfq_queue *cfqq, struct cfq_queue *new_cfqq)
{
	int process_refs, new_process_refs;
	struct cfq_queue *__cfqq;

	/* Avoid a circular list and skip interim queue merges */
	while ((__cfqq = new_cfqq->new_cfqq)) {
		if (__cfqq == cfqq)
			return;
		new_cfqq = __cfqq;
	}

	process_refs = cfqq_process_refs(cfqq);
	/*
	 * If the process for the cfqq has gone away, there is no
	 * sense in merging the queues.
	 */
	if (process_refs == 0)
		return;

	/*
	 * Merge in the direction of the lesser amount of work.
	 */
	new_process_refs = cfqq_process_refs(new_cfqq);
	if (new_process_refs >= process_refs) {
		cfqq->new_cfqq = new_cfqq;
		atomic_add(process_refs, &new_cfqq->ref);
	} else {
		new_cfqq->new_cfqq = cfqq;
		atomic_add(new_process_refs, &cfqq->ref);
	}
}

static enum wl_type_t cfq_choose_wl(struct cfq_data *cfqd,
				struct cfq_group *cfqg, enum wl_prio_t prio)
{
	struct cfq_queue *queue;
	int i;
	bool key_valid = false;
	unsigned long lowest_key = 0;
	enum wl_type_t cur_best = SYNC_NOIDLE_WORKLOAD;

	for (i = 0; i <= SYNC_WORKLOAD; ++i) {
		/* select the one with lowest rb_key */
		queue = cfq_rb_first(service_tree_for(cfqg, prio, i));
		if (queue &&
		    (!key_valid || time_before(queue->rb_key, lowest_key))) {
			lowest_key = queue->rb_key;
			cur_best = i;
			key_valid = true;
		}
	}

	return cur_best;
}

static void choose_service_tree(struct cfq_data *cfqd, struct cfq_group *cfqg)
{
	unsigned slice;
	unsigned count;
	struct cfq_rb_root *st;
	unsigned group_slice;

	if (!cfqg) {
		cfqd->serving_prio = IDLE_WORKLOAD;
		cfqd->workload_expires = jiffies + 1;
		return;
	}

	/* Choose next priority. RT > BE > IDLE */
	if (cfq_group_busy_queues_wl(RT_WORKLOAD, cfqd, cfqg))
		cfqd->serving_prio = RT_WORKLOAD;
	else if (cfq_group_busy_queues_wl(BE_WORKLOAD, cfqd, cfqg))
		cfqd->serving_prio = BE_WORKLOAD;
	else {
		cfqd->serving_prio = IDLE_WORKLOAD;
		cfqd->workload_expires = jiffies + 1;
		return;
	}

	/*
	 * For RT and BE, we have to choose also the type
	 * (SYNC, SYNC_NOIDLE, ASYNC), and to compute a workload
	 * expiration time
	 */
	st = service_tree_for(cfqg, cfqd->serving_prio, cfqd->serving_type);
	count = st->count;

	/*
	 * check workload expiration, and that we still have other queues ready
	 */
	if (count && !time_after(jiffies, cfqd->workload_expires))
		return;

	/* otherwise select new workload type */
	cfqd->serving_type =
		cfq_choose_wl(cfqd, cfqg, cfqd->serving_prio);
	st = service_tree_for(cfqg, cfqd->serving_prio, cfqd->serving_type);
	count = st->count;

	/*
	 * the workload slice is computed as a fraction of target latency
	 * proportional to the number of queues in that workload, over
	 * all the queues in the same priority class
	 */
	group_slice = cfq_group_slice(cfqd, cfqg);

	slice = group_slice * count /
		max_t(unsigned, cfqg->busy_queues_avg[cfqd->serving_prio],
		      cfq_group_busy_queues_wl(cfqd->serving_prio, cfqd, cfqg));

	if (cfqd->serving_type == ASYNC_WORKLOAD) {
		unsigned int tmp;

		/*
		 * Async queues are currently system wide. Just taking
		 * proportion of queues with-in same group will lead to higher
		 * async ratio system wide as generally root group is going
		 * to have higher weight. A more accurate thing would be to
		 * calculate system wide asnc/sync ratio.
		 */
		tmp = cfq_target_latency * cfqg_busy_async_queues(cfqd, cfqg);
		tmp = tmp/cfqd->busy_queues;
		slice = min_t(unsigned, slice, tmp);

		/* async workload slice is scaled down according to
		 * the sync/async slice ratio. */
		slice = slice * cfqd->cfq_slice[0] / cfqd->cfq_slice[1];
	} else
		/* sync workload slice is at least 2 * cfq_slice_idle */
		slice = max(slice, 2 * cfqd->cfq_slice_idle);

	slice = max_t(unsigned, slice, CFQ_MIN_TT);
	cfqd->workload_expires = jiffies + slice;
	cfqd->noidle_tree_requires_idle = false;
}

static struct cfq_group *cfq_get_next_cfqg(struct cfq_data *cfqd)
{
	struct cfq_rb_root *st = &cfqd->grp_service_tree;
	struct cfq_group *cfqg;

	if (RB_EMPTY_ROOT(&st->rb))
		return NULL;
	cfqg = cfq_rb_first_group(st);
	st->active = &cfqg->rb_node;
	update_min_vdisktime(st);
	return cfqg;
}

static void cfq_choose_cfqg(struct cfq_data *cfqd)
{
	struct cfq_group *cfqg = cfq_get_next_cfqg(cfqd);

	cfqd->serving_group = cfqg;

	/* Restore the workload type data */
	if (cfqg->saved_workload_slice) {
		cfqd->workload_expires = jiffies + cfqg->saved_workload_slice;
		cfqd->serving_type = cfqg->saved_workload;
		cfqd->serving_prio = cfqg->saved_serving_prio;
	} else
		cfqd->workload_expires = jiffies - 1;

	choose_service_tree(cfqd, cfqg);
}

/*
 * Select a queue for service. If we have a current active queue,
 * check whether to continue servicing it, or retrieve and set a new one.
 */
static struct cfq_queue *cfq_select_queue(struct cfq_data *cfqd)
{
	struct cfq_queue *cfqq, *new_cfqq = NULL;

	cfqq = cfqd->active_queue;
	if (!cfqq)
		goto new_queue;

	if (!cfqd->rq_queued)
		return NULL;

	/*
	 * We were waiting for group to get backlogged. Expire the queue
	 */
	if (cfq_cfqq_wait_busy(cfqq) && !RB_EMPTY_ROOT(&cfqq->sort_list))
		goto expire;

	/*
	 * The active queue has run out of time, expire it and select new.
	 */
	if (cfq_slice_used(cfqq) && !cfq_cfqq_must_dispatch(cfqq)) {
		/*
		 * If slice had not expired at the completion of last request
		 * we might not have turned on wait_busy flag. Don't expire
		 * the queue yet. Allow the group to get backlogged.
		 *
		 * The very fact that we have used the slice, that means we
		 * have been idling all along on this queue and it should be
		 * ok to wait for this request to complete.
		 */
		if (cfqq->cfqg->nr_cfqq == 1 && RB_EMPTY_ROOT(&cfqq->sort_list)
		    && cfqq->dispatched && cfq_should_idle(cfqd, cfqq)) {
			cfqq = NULL;
			goto keep_queue;
		} else
			goto expire;
	}

	/*
	 * The active queue has requests and isn't expired, allow it to
	 * dispatch.
	 */
	if (!RB_EMPTY_ROOT(&cfqq->sort_list))
		goto keep_queue;

	/*
	 * If another queue has a request waiting within our mean seek
	 * distance, let it run.  The expire code will check for close
	 * cooperators and put the close queue at the front of the service
	 * tree.  If possible, merge the expiring queue with the new cfqq.
	 */
	new_cfqq = cfq_close_cooperator(cfqd, cfqq);
	if (new_cfqq) {
		if (!cfqq->new_cfqq)
			cfq_setup_merge(cfqq, new_cfqq);
		goto expire;
	}

	/*
	 * No requests pending. If the active queue still has requests in
	 * flight or is idling for a new request, allow either of these
	 * conditions to happen (or time out) before selecting a new queue.
	 */
	if (timer_pending(&cfqd->idle_slice_timer) ||
	    (cfqq->dispatched && cfq_should_idle(cfqd, cfqq))) {
		cfqq = NULL;
		goto keep_queue;
	}

expire:
	cfq_slice_expired(cfqd, 0);
new_queue:
	/*
	 * Current queue expired. Check if we have to switch to a new
	 * service tree
	 */
	if (!new_cfqq)
		cfq_choose_cfqg(cfqd);

	cfqq = cfq_set_active_queue(cfqd, new_cfqq);
keep_queue:
	return cfqq;
}

static int __cfq_forced_dispatch_cfqq(struct cfq_queue *cfqq)
{
	int dispatched = 0;

	while (cfqq->next_rq) {
		cfq_dispatch_insert(cfqq->cfqd->queue, cfqq->next_rq);
		dispatched++;
	}

	BUG_ON(!list_empty(&cfqq->fifo));

	/* By default cfqq is not expired if it is empty. Do it explicitly */
	__cfq_slice_expired(cfqq->cfqd, cfqq, 0);
	return dispatched;
}

/*
 * Drain our current requests. Used for barriers and when switching
 * io schedulers on-the-fly.
 */
static int cfq_forced_dispatch(struct cfq_data *cfqd)
{
	struct cfq_queue *cfqq;
	int dispatched = 0;

	while ((cfqq = cfq_get_next_queue_forced(cfqd)) != NULL)
		dispatched += __cfq_forced_dispatch_cfqq(cfqq);

	cfq_slice_expired(cfqd, 0);
	BUG_ON(cfqd->busy_queues);

	cfq_log(cfqd, "forced_dispatch=%d", dispatched);
	return dispatched;
}

static inline bool cfq_slice_used_soon(struct cfq_data *cfqd,
	struct cfq_queue *cfqq)
{
	/* the queue hasn't finished any request, can't estimate */
	if (cfq_cfqq_slice_new(cfqq))
		return 1;
	if (time_after(jiffies + cfqd->cfq_slice_idle * cfqq->dispatched,
		cfqq->slice_end))
		return 1;

	return 0;
}

static bool cfq_may_dispatch(struct cfq_data *cfqd, struct cfq_queue *cfqq)
{
	unsigned int max_dispatch;

	/*
	 * Drain async requests before we start sync IO
	 */
	if (cfq_should_idle(cfqd, cfqq) && cfqd->rq_in_flight[BLK_RW_ASYNC])
		return false;

	/*
	 * If this is an async queue and we have sync IO in flight, let it wait
	 */
	if (cfqd->rq_in_flight[BLK_RW_SYNC] && !cfq_cfqq_sync(cfqq))
		return false;

	max_dispatch = max_t(unsigned int, cfqd->cfq_quantum / 2, 1);
	if (cfq_class_idle(cfqq))
		max_dispatch = 1;

	/*
	 * Does this cfqq already have too much IO in flight?
	 */
	if (cfqq->dispatched >= max_dispatch) {
		/*
		 * idle queue must always only have a single IO in flight
		 */
		if (cfq_class_idle(cfqq))
			return false;

		/*
		 * We have other queues, don't allow more IO from this one
		 */
		if (cfqd->busy_queues > 1 && cfq_slice_used_soon(cfqd, cfqq))
			return false;

		/*
		 * Sole queue user, no limit
		 */
		if (cfqd->busy_queues == 1)
			max_dispatch = -1;
		else
			/*
			 * Normally we start throttling cfqq when cfq_quantum/2
			 * requests have been dispatched. But we can drive
			 * deeper queue depths at the beginning of slice
			 * subjected to upper limit of cfq_quantum.
			 * */
			max_dispatch = cfqd->cfq_quantum;
	}

	/*
	 * Async queues must wait a bit before being allowed dispatch.
	 * We also ramp up the dispatch depth gradually for async IO,
	 * based on the last sync IO we serviced
	 */
	if (!cfq_cfqq_sync(cfqq) && cfqd->cfq_latency) {
		unsigned long last_sync = jiffies - cfqd->last_delayed_sync;
		unsigned int depth;

		depth = last_sync / cfqd->cfq_slice[1];
		if (!depth && !cfqq->dispatched)
			depth = 1;
		if (depth < max_dispatch)
			max_dispatch = depth;
	}

	/*
	 * If we're below the current max, allow a dispatch
	 */
	return cfqq->dispatched < max_dispatch;
}

/*
 * Dispatch a request from cfqq, moving them to the request queue
 * dispatch list.
 */
static bool cfq_dispatch_request(struct cfq_data *cfqd, struct cfq_queue *cfqq)
{
	struct request *rq;

	BUG_ON(RB_EMPTY_ROOT(&cfqq->sort_list));

	if (!cfq_may_dispatch(cfqd, cfqq))
		return false;

	/*
	 * follow expired path, else get first next available
	 */
	rq = cfq_check_fifo(cfqq);
	if (!rq)
		rq = cfqq->next_rq;

	/*
	 * insert request into driver dispatch list
	 */
	cfq_dispatch_insert(cfqd->queue, rq);

	if (!cfqd->active_cic) {
		struct cfq_io_context *cic = RQ_CIC(rq);

		atomic_long_inc(&cic->ioc->refcount);
		cfqd->active_cic = cic;
	}

	return true;
}

/*
 * Find the cfqq that we need to service and move a request from that to the
 * dispatch list
 */
static int cfq_dispatch_requests(struct request_queue *q, int force)
{
	struct cfq_data *cfqd = q->elevator->elevator_data;
	struct cfq_queue *cfqq;

	if (!cfqd->busy_queues)
		return 0;

	if (unlikely(force))
		return cfq_forced_dispatch(cfqd);

	cfqq = cfq_select_queue(cfqd);
	if (!cfqq)
		return 0;

	/*
	 * Dispatch a request from this cfqq, if it is allowed
	 */
	if (!cfq_dispatch_request(cfqd, cfqq))
		return 0;

	cfqq->slice_dispatch++;
	cfq_clear_cfqq_must_dispatch(cfqq);

	/*
	 * expire an async queue immediately if it has used up its slice. idle
	 * queue always expire after 1 dispatch round.
	 */
	if (cfqd->busy_queues > 1 && ((!cfq_cfqq_sync(cfqq) &&
	    cfqq->slice_dispatch >= cfq_prio_to_maxrq(cfqd, cfqq)) ||
	    cfq_class_idle(cfqq))) {
		cfqq->slice_end = jiffies + 1;
		cfq_slice_expired(cfqd, 0);
	}

	cfq_log_cfqq(cfqd, cfqq, "dispatched a request");
	return 1;
}

/*
 * task holds one reference to the queue, dropped when task exits. each rq
 * in-flight on this queue also holds a reference, dropped when rq is freed.
 *
 * Each cfq queue took a reference on the parent group. Drop it now.
 * queue lock must be held here.
 */
static void cfq_put_queue(struct cfq_queue *cfqq)
{
	struct cfq_data *cfqd = cfqq->cfqd;
	struct cfq_group *cfqg, *orig_cfqg;

	BUG_ON(atomic_read(&cfqq->ref) <= 0);

	if (!atomic_dec_and_test(&cfqq->ref))
		return;

	cfq_log_cfqq(cfqd, cfqq, "put_queue");
	BUG_ON(rb_first(&cfqq->sort_list));
	BUG_ON(cfqq->allocated[READ] + cfqq->allocated[WRITE]);
	cfqg = cfqq->cfqg;
	orig_cfqg = cfqq->orig_cfqg;

	if (unlikely(cfqd->active_queue == cfqq)) {
		__cfq_slice_expired(cfqd, cfqq, 0);
		cfq_schedule_dispatch(cfqd);
	}

	BUG_ON(cfq_cfqq_on_rr(cfqq));
	kmem_cache_free(cfq_pool, cfqq);
	cfq_put_cfqg(cfqg);
	if (orig_cfqg)
		cfq_put_cfqg(orig_cfqg);
}

/*
 * Must always be called with the rcu_read_lock() held
 */
static void
__call_for_each_cic(struct io_context *ioc,
		    void (*func)(struct io_context *, struct cfq_io_context *))
{
	struct cfq_io_context *cic;
	struct hlist_node *n;

	hlist_for_each_entry_rcu(cic, n, &ioc->cic_list, cic_list)
		func(ioc, cic);
}

/*
 * Call func for each cic attached to this ioc.
 */
static void
call_for_each_cic(struct io_context *ioc,
		  void (*func)(struct io_context *, struct cfq_io_context *))
{
	rcu_read_lock();
	__call_for_each_cic(ioc, func);
	rcu_read_unlock();
}

static void cfq_cic_free_rcu(struct rcu_head *head)
{
	struct cfq_io_context *cic;

	cic = container_of(head, struct cfq_io_context, rcu_head);

	kmem_cache_free(cfq_ioc_pool, cic);
	elv_ioc_count_dec(cfq_ioc_count);

	if (ioc_gone) {
		/*
		 * CFQ scheduler is exiting, grab exit lock and check
		 * the pending io context count. If it hits zero,
		 * complete ioc_gone and set it back to NULL
		 */
		spin_lock(&ioc_gone_lock);
		if (ioc_gone && !elv_ioc_count_read(cfq_ioc_count)) {
			complete(ioc_gone);
			ioc_gone = NULL;
		}
		spin_unlock(&ioc_gone_lock);
	}
}

static void cfq_cic_free(struct cfq_io_context *cic)
{
	call_rcu(&cic->rcu_head, cfq_cic_free_rcu);
}

static void cic_free_func(struct io_context *ioc, struct cfq_io_context *cic)
{
	unsigned long flags;

	BUG_ON(!cic->dead_key);

	spin_lock_irqsave(&ioc->lock, flags);
	radix_tree_delete(&ioc->radix_root, cic->dead_key);
	hlist_del_rcu(&cic->cic_list);
	spin_unlock_irqrestore(&ioc->lock, flags);

	cfq_cic_free(cic);
}

/*
 * Must be called with rcu_read_lock() held or preemption otherwise disabled.
 * Only two callers of this - ->dtor() which is called with the rcu_read_lock(),
 * and ->trim() which is called with the task lock held
 */
static void cfq_free_io_context(struct io_context *ioc)
{
	/*
	 * ioc->refcount is zero here, or we are called from elv_unregister(),
	 * so no more cic's are allowed to be linked into this ioc.  So it
	 * should be ok to iterate over the known list, we will see all cic's
	 * since no new ones are added.
	 */
	__call_for_each_cic(ioc, cic_free_func);
}

static void cfq_exit_cfqq(struct cfq_data *cfqd, struct cfq_queue *cfqq)
{
	struct cfq_queue *__cfqq, *next;

	if (unlikely(cfqq == cfqd->active_queue)) {
		__cfq_slice_expired(cfqd, cfqq, 0);
		cfq_schedule_dispatch(cfqd);
	}

	/*
	 * If this queue was scheduled to merge with another queue, be
	 * sure to drop the reference taken on that queue (and others in
	 * the merge chain).  See cfq_setup_merge and cfq_merge_cfqqs.
	 */
	__cfqq = cfqq->new_cfqq;
	while (__cfqq) {
		if (__cfqq == cfqq) {
			WARN(1, "cfqq->new_cfqq loop detected\n");
			break;
		}
		next = __cfqq->new_cfqq;
		cfq_put_queue(__cfqq);
		__cfqq = next;
	}

	cfq_put_queue(cfqq);
}

static void __cfq_exit_single_io_context(struct cfq_data *cfqd,
					 struct cfq_io_context *cic)
{
	struct io_context *ioc = cic->ioc;

	list_del_init(&cic->queue_list);

	/*
	 * Make sure key == NULL is seen for dead queues
	 */
	smp_wmb();
	cic->dead_key = (unsigned long) cic->key;
	cic->key = NULL;

	if (ioc->ioc_data == cic)
		rcu_assign_pointer(ioc->ioc_data, NULL);

	if (cic->cfqq[BLK_RW_ASYNC]) {
		cfq_exit_cfqq(cfqd, cic->cfqq[BLK_RW_ASYNC]);
		cic->cfqq[BLK_RW_ASYNC] = NULL;
	}

	if (cic->cfqq[BLK_RW_SYNC]) {
		cfq_exit_cfqq(cfqd, cic->cfqq[BLK_RW_SYNC]);
		cic->cfqq[BLK_RW_SYNC] = NULL;
	}
}

static void cfq_exit_single_io_context(struct io_context *ioc,
				       struct cfq_io_context *cic)
{
	struct cfq_data *cfqd = cic->key;

	if (cfqd) {
		struct request_queue *q = cfqd->queue;
		unsigned long flags;

		spin_lock_irqsave(q->queue_lock, flags);

		/*
		 * Ensure we get a fresh copy of the ->key to prevent
		 * race between exiting task and queue
		 */
		smp_read_barrier_depends();
		if (cic->key)
			__cfq_exit_single_io_context(cfqd, cic);

		spin_unlock_irqrestore(q->queue_lock, flags);
	}
}

/*
 * The process that ioc belongs to has exited, we need to clean up
 * and put the internal structures we have that belongs to that process.
 */
static void cfq_exit_io_context(struct io_context *ioc)
{
	call_for_each_cic(ioc, cfq_exit_single_io_context);
}

static struct cfq_io_context *
cfq_alloc_io_context(struct cfq_data *cfqd, gfp_t gfp_mask)
{
	struct cfq_io_context *cic;

	cic = kmem_cache_alloc_node(cfq_ioc_pool, gfp_mask | __GFP_ZERO,
							cfqd->queue->node);
	if (cic) {
		cic->last_end_request = jiffies;
		INIT_LIST_HEAD(&cic->queue_list);
		INIT_HLIST_NODE(&cic->cic_list);
		cic->dtor = cfq_free_io_context;
		cic->exit = cfq_exit_io_context;
		elv_ioc_count_inc(cfq_ioc_count);
	}

	return cic;
}

static void cfq_init_prio_data(struct cfq_queue *cfqq, struct io_context *ioc)
{
	struct task_struct *tsk = current;
	int ioprio_class;

	if (!cfq_cfqq_prio_changed(cfqq))
		return;

	ioprio_class = IOPRIO_PRIO_CLASS(ioc->ioprio);
	switch (ioprio_class) {
	default:
		printk(KERN_ERR "cfq: bad prio %x\n", ioprio_class);
	case IOPRIO_CLASS_NONE:
		/*
		 * no prio set, inherit CPU scheduling settings
		 */
		cfqq->ioprio = task_nice_ioprio(tsk);
		cfqq->ioprio_class = task_nice_ioclass(tsk);
		break;
	case IOPRIO_CLASS_RT:
		cfqq->ioprio = task_ioprio(ioc);
		cfqq->ioprio_class = IOPRIO_CLASS_RT;
		break;
	case IOPRIO_CLASS_BE:
		cfqq->ioprio = task_ioprio(ioc);
		cfqq->ioprio_class = IOPRIO_CLASS_BE;
		break;
	case IOPRIO_CLASS_IDLE:
		cfqq->ioprio_class = IOPRIO_CLASS_IDLE;
		cfqq->ioprio = 7;
		cfq_clear_cfqq_idle_window(cfqq);
		break;
	}

	/*
	 * keep track of original prio settings in case we have to temporarily
	 * elevate the priority of this queue
	 */
	cfqq->org_ioprio = cfqq->ioprio;
	cfqq->org_ioprio_class = cfqq->ioprio_class;
	cfq_clear_cfqq_prio_changed(cfqq);
}

static void changed_ioprio(struct io_context *ioc, struct cfq_io_context *cic)
{
	struct cfq_data *cfqd = cic->key;
	struct cfq_queue *cfqq;
	unsigned long flags;

	if (unlikely(!cfqd))
		return;

	spin_lock_irqsave(cfqd->queue->queue_lock, flags);

	cfqq = cic->cfqq[BLK_RW_ASYNC];
	if (cfqq) {
		struct cfq_queue *new_cfqq;
		new_cfqq = cfq_get_queue(cfqd, BLK_RW_ASYNC, cic->ioc,
						GFP_ATOMIC);
		if (new_cfqq) {
			cic->cfqq[BLK_RW_ASYNC] = new_cfqq;
			cfq_put_queue(cfqq);
		}
	}

	cfqq = cic->cfqq[BLK_RW_SYNC];
	if (cfqq)
		cfq_mark_cfqq_prio_changed(cfqq);

	spin_unlock_irqrestore(cfqd->queue->queue_lock, flags);
}

static void cfq_ioc_set_ioprio(struct io_context *ioc)
{
	call_for_each_cic(ioc, changed_ioprio);
	ioc->ioprio_changed = 0;
}

static void cfq_init_cfqq(struct cfq_data *cfqd, struct cfq_queue *cfqq,
			  pid_t pid, bool is_sync)
{
	RB_CLEAR_NODE(&cfqq->rb_node);
	RB_CLEAR_NODE(&cfqq->p_node);
	INIT_LIST_HEAD(&cfqq->fifo);

	atomic_set(&cfqq->ref, 0);
	cfqq->cfqd = cfqd;

	cfq_mark_cfqq_prio_changed(cfqq);

	if (is_sync) {
		if (!cfq_class_idle(cfqq))
			cfq_mark_cfqq_idle_window(cfqq);
		cfq_mark_cfqq_sync(cfqq);
	}
	cfqq->pid = pid;
}

#ifdef CONFIG_CFQ_GROUP_IOSCHED
static void changed_cgroup(struct io_context *ioc, struct cfq_io_context *cic)
{
	struct cfq_queue *sync_cfqq = cic_to_cfqq(cic, 1);
	struct cfq_data *cfqd = cic->key;
	unsigned long flags;
	struct request_queue *q;

	if (unlikely(!cfqd))
		return;

	q = cfqd->queue;

	spin_lock_irqsave(q->queue_lock, flags);

	if (sync_cfqq) {
		/*
		 * Drop reference to sync queue. A new sync queue will be
		 * assigned in new group upon arrival of a fresh request.
		 */
		cfq_log_cfqq(cfqd, sync_cfqq, "changed cgroup");
		cic_set_cfqq(cic, NULL, 1);
		cfq_put_queue(sync_cfqq);
	}

	spin_unlock_irqrestore(q->queue_lock, flags);
}

static void cfq_ioc_set_cgroup(struct io_context *ioc)
{
	call_for_each_cic(ioc, changed_cgroup);
	ioc->cgroup_changed = 0;
}
#endif  /* CONFIG_CFQ_GROUP_IOSCHED */

static struct cfq_queue *
cfq_find_alloc_queue(struct cfq_data *cfqd, bool is_sync,
		     struct io_context *ioc, gfp_t gfp_mask)
{
	struct cfq_queue *cfqq, *new_cfqq = NULL;
	struct cfq_io_context *cic;
	struct cfq_group *cfqg;

retry:
	cfqg = cfq_get_cfqg(cfqd, 1);
	cic = cfq_cic_lookup(cfqd, ioc);
	/* cic always exists here */
	cfqq = cic_to_cfqq(cic, is_sync);

	/*
	 * Always try a new alloc if we fell back to the OOM cfqq
	 * originally, since it should just be a temporary situation.
	 */
	if (!cfqq || cfqq == &cfqd->oom_cfqq) {
		cfqq = NULL;
		if (new_cfqq) {
			cfqq = new_cfqq;
			new_cfqq = NULL;
		} else if (gfp_mask & __GFP_WAIT) {
			spin_unlock_irq(cfqd->queue->queue_lock);
			new_cfqq = kmem_cache_alloc_node(cfq_pool,
					gfp_mask | __GFP_ZERO,
					cfqd->queue->node);
			spin_lock_irq(cfqd->queue->queue_lock);
			if (new_cfqq)
				goto retry;
		} else {
			cfqq = kmem_cache_alloc_node(cfq_pool,
					gfp_mask | __GFP_ZERO,
					cfqd->queue->node);
		}

		if (cfqq) {
			cfq_init_cfqq(cfqd, cfqq, current->pid, is_sync);
			cfq_init_prio_data(cfqq, ioc);
			cfq_link_cfqq_cfqg(cfqq, cfqg);
			cfq_log_cfqq(cfqd, cfqq, "alloced");
		} else
			cfqq = &cfqd->oom_cfqq;
	}

	if (new_cfqq)
		kmem_cache_free(cfq_pool, new_cfqq);

	return cfqq;
}

static struct cfq_queue **
cfq_async_queue_prio(struct cfq_data *cfqd, int ioprio_class, int ioprio)
{
	switch (ioprio_class) {
	case IOPRIO_CLASS_RT:
		return &cfqd->async_cfqq[0][ioprio];
	case IOPRIO_CLASS_BE:
		return &cfqd->async_cfqq[1][ioprio];
	case IOPRIO_CLASS_IDLE:
		return &cfqd->async_idle_cfqq;
	default:
		BUG();
	}
}

static struct cfq_queue *
cfq_get_queue(struct cfq_data *cfqd, bool is_sync, struct io_context *ioc,
	      gfp_t gfp_mask)
{
	const int ioprio = task_ioprio(ioc);
	const int ioprio_class = task_ioprio_class(ioc);
	struct cfq_queue **async_cfqq = NULL;
	struct cfq_queue *cfqq = NULL;

	if (!is_sync) {
		async_cfqq = cfq_async_queue_prio(cfqd, ioprio_class, ioprio);
		cfqq = *async_cfqq;
	}

	if (!cfqq)
		cfqq = cfq_find_alloc_queue(cfqd, is_sync, ioc, gfp_mask);

	/*
	 * pin the queue now that it's allocated, scheduler exit will prune it
	 */
	if (!is_sync && !(*async_cfqq)) {
		atomic_inc(&cfqq->ref);
		*async_cfqq = cfqq;
	}

	atomic_inc(&cfqq->ref);
	return cfqq;
}

/*
 * We drop cfq io contexts lazily, so we may find a dead one.
 */
static void
cfq_drop_dead_cic(struct cfq_data *cfqd, struct io_context *ioc,
		  struct cfq_io_context *cic)
{
	unsigned long flags;

	WARN_ON(!list_empty(&cic->queue_list));

	spin_lock_irqsave(&ioc->lock, flags);

	BUG_ON(ioc->ioc_data == cic);

	radix_tree_delete(&ioc->radix_root, (unsigned long) cfqd);
	hlist_del_rcu(&cic->cic_list);
	spin_unlock_irqrestore(&ioc->lock, flags);

	cfq_cic_free(cic);
}

static struct cfq_io_context *
cfq_cic_lookup(struct cfq_data *cfqd, struct io_context *ioc)
{
	struct cfq_io_context *cic;
	unsigned long flags;
	void *k;

	if (unlikely(!ioc))
		return NULL;

	rcu_read_lock();

	/*
	 * we maintain a last-hit cache, to avoid browsing over the tree
	 */
	cic = rcu_dereference(ioc->ioc_data);
	if (cic && cic->key == cfqd) {
		rcu_read_unlock();
		return cic;
	}

	do {
		cic = radix_tree_lookup(&ioc->radix_root, (unsigned long) cfqd);
		rcu_read_unlock();
		if (!cic)
			break;
		/* ->key must be copied to avoid race with cfq_exit_queue() */
		k = cic->key;
		if (unlikely(!k)) {
			cfq_drop_dead_cic(cfqd, ioc, cic);
			rcu_read_lock();
			continue;
		}

		spin_lock_irqsave(&ioc->lock, flags);
		rcu_assign_pointer(ioc->ioc_data, cic);
		spin_unlock_irqrestore(&ioc->lock, flags);
		break;
	} while (1);

	return cic;
}

/*
 * Add cic into ioc, using cfqd as the search key. This enables us to lookup
 * the process specific cfq io context when entered from the block layer.
 * Also adds the cic to a per-cfqd list, used when this queue is removed.
 */
static int cfq_cic_link(struct cfq_data *cfqd, struct io_context *ioc,
			struct cfq_io_context *cic, gfp_t gfp_mask)
{
	unsigned long flags;
	int ret;

	ret = radix_tree_preload(gfp_mask);
	if (!ret) {
		cic->ioc = ioc;
		cic->key = cfqd;

		spin_lock_irqsave(&ioc->lock, flags);
		ret = radix_tree_insert(&ioc->radix_root,
						(unsigned long) cfqd, cic);
		if (!ret)
			hlist_add_head_rcu(&cic->cic_list, &ioc->cic_list);
		spin_unlock_irqrestore(&ioc->lock, flags);

		radix_tree_preload_end();

		if (!ret) {
			spin_lock_irqsave(cfqd->queue->queue_lock, flags);
			list_add(&cic->queue_list, &cfqd->cic_list);
			spin_unlock_irqrestore(cfqd->queue->queue_lock, flags);
		}
	}

	if (ret)
		printk(KERN_ERR "cfq: cic link failed!\n");

	return ret;
}

/*
 * Setup general io context and cfq io context. There can be several cfq
 * io contexts per general io context, if this process is doing io to more
 * than one device managed by cfq.
 */
static struct cfq_io_context *
cfq_get_io_context(struct cfq_data *cfqd, gfp_t gfp_mask)
{
	struct io_context *ioc = NULL;
	struct cfq_io_context *cic;

	might_sleep_if(gfp_mask & __GFP_WAIT);

	ioc = get_io_context(gfp_mask, cfqd->queue->node);
	if (!ioc)
		return NULL;

	cic = cfq_cic_lookup(cfqd, ioc);
	if (cic)
		goto out;

	cic = cfq_alloc_io_context(cfqd, gfp_mask);
	if (cic == NULL)
		goto err;

	if (cfq_cic_link(cfqd, ioc, cic, gfp_mask))
		goto err_free;

out:
	smp_read_barrier_depends();
	if (unlikely(ioc->ioprio_changed))
		cfq_ioc_set_ioprio(ioc);

#ifdef CONFIG_CFQ_GROUP_IOSCHED
	if (unlikely(ioc->cgroup_changed))
		cfq_ioc_set_cgroup(ioc);
#endif
	return cic;
err_free:
	cfq_cic_free(cic);
err:
	put_io_context(ioc);
	return NULL;
}

static void
cfq_update_io_thinktime(struct cfq_data *cfqd, struct cfq_io_context *cic)
{
	unsigned long elapsed = jiffies - cic->last_end_request;
	unsigned long ttime = min(elapsed, 2UL * cfqd->cfq_slice_idle);

	cic->ttime_samples = (7*cic->ttime_samples + 256) / 8;
	cic->ttime_total = (7*cic->ttime_total + 256*ttime) / 8;
	cic->ttime_mean = (cic->ttime_total + 128) / cic->ttime_samples;
}

static void
cfq_update_io_seektime(struct cfq_data *cfqd, struct cfq_queue *cfqq,
		       struct request *rq)
{
	sector_t sdist = 0;
	sector_t n_sec = blk_rq_sectors(rq);
	if (cfqq->last_request_pos) {
		if (cfqq->last_request_pos < blk_rq_pos(rq))
			sdist = blk_rq_pos(rq) - cfqq->last_request_pos;
		else
			sdist = cfqq->last_request_pos - blk_rq_pos(rq);
	}

	cfqq->seek_history <<= 1;
	if (blk_queue_nonrot(cfqd->queue))
		cfqq->seek_history |= (n_sec < CFQQ_SECT_THR_NONROT);
	else
<<<<<<< HEAD
		sdist = min(sdist, (cfqq->seek_mean * 4) + 2*1024*64);

	cfqq->seek_samples = (7*cfqq->seek_samples + 256) / 8;
	cfqq->seek_total = (7*cfqq->seek_total + (u64)256*sdist) / 8;
	total = cfqq->seek_total + (cfqq->seek_samples/2);
	do_div(total, cfqq->seek_samples);
	cfqq->seek_mean = (sector_t)total;
=======
		cfqq->seek_history |= (sdist > CFQQ_SEEK_THR);
>>>>>>> 57d54889
}

/*
 * Disable idle window if the process thinks too long or seeks so much that
 * it doesn't matter
 */
static void
cfq_update_idle_window(struct cfq_data *cfqd, struct cfq_queue *cfqq,
		       struct cfq_io_context *cic)
{
	int old_idle, enable_idle;

	/*
	 * Don't idle for async or idle io prio class
	 */
	if (!cfq_cfqq_sync(cfqq) || cfq_class_idle(cfqq))
		return;

	enable_idle = old_idle = cfq_cfqq_idle_window(cfqq);

	if (cfqq->queued[0] + cfqq->queued[1] >= 4)
		cfq_mark_cfqq_deep(cfqq);

	if (!atomic_read(&cic->ioc->nr_tasks) || !cfqd->cfq_slice_idle ||
	    (!cfq_cfqq_deep(cfqq) && CFQQ_SEEKY(cfqq)))
		enable_idle = 0;
	else if (sample_valid(cic->ttime_samples)) {
		if (cic->ttime_mean > cfqd->cfq_slice_idle)
			enable_idle = 0;
		else
			enable_idle = 1;
	}

	if (old_idle != enable_idle) {
		cfq_log_cfqq(cfqd, cfqq, "idle=%d", enable_idle);
		if (enable_idle)
			cfq_mark_cfqq_idle_window(cfqq);
		else
			cfq_clear_cfqq_idle_window(cfqq);
	}
}

/*
 * Check if new_cfqq should preempt the currently active queue. Return 0 for
 * no or if we aren't sure, a 1 will cause a preempt.
 */
static bool
cfq_should_preempt(struct cfq_data *cfqd, struct cfq_queue *new_cfqq,
		   struct request *rq)
{
	struct cfq_queue *cfqq;

	cfqq = cfqd->active_queue;
	if (!cfqq)
		return false;

	if (cfq_class_idle(new_cfqq))
		return false;

	if (cfq_class_idle(cfqq))
		return true;

	/*
	 * Don't allow a non-RT request to preempt an ongoing RT cfqq timeslice.
	 */
	if (cfq_class_rt(cfqq) && !cfq_class_rt(new_cfqq))
		return false;

	/*
	 * if the new request is sync, but the currently running queue is
	 * not, let the sync request have priority.
	 */
	if (rq_is_sync(rq) && !cfq_cfqq_sync(cfqq))
		return true;

	if (new_cfqq->cfqg != cfqq->cfqg)
		return false;

	if (cfq_slice_used(cfqq))
		return true;

	/* Allow preemption only if we are idling on sync-noidle tree */
	if (cfqd->serving_type == SYNC_NOIDLE_WORKLOAD &&
	    cfqq_type(new_cfqq) == SYNC_NOIDLE_WORKLOAD &&
	    new_cfqq->service_tree->count == 2 &&
	    RB_EMPTY_ROOT(&cfqq->sort_list))
		return true;

	/*
	 * So both queues are sync. Let the new request get disk time if
	 * it's a metadata request and the current queue is doing regular IO.
	 */
	if (rq_is_meta(rq) && !cfqq->meta_pending)
		return true;

	/*
	 * Allow an RT request to pre-empt an ongoing non-RT cfqq timeslice.
	 */
	if (cfq_class_rt(new_cfqq) && !cfq_class_rt(cfqq))
		return true;

	if (!cfqd->active_cic || !cfq_cfqq_wait_request(cfqq))
		return false;

	/*
	 * if this request is as-good as one we would expect from the
	 * current cfqq, let it preempt
	 */
	if (cfq_rq_close(cfqd, cfqq, rq, true))
		return true;

	return false;
}

/*
 * cfqq preempts the active queue. if we allowed preempt with no slice left,
 * let it have half of its nominal slice.
 */
static void cfq_preempt_queue(struct cfq_data *cfqd, struct cfq_queue *cfqq)
{
	cfq_log_cfqq(cfqd, cfqq, "preempt");
	cfq_slice_expired(cfqd, 1);

	/*
	 * Put the new queue at the front of the of the current list,
	 * so we know that it will be selected next.
	 */
	BUG_ON(!cfq_cfqq_on_rr(cfqq));

	cfq_service_tree_add(cfqd, cfqq, 1);

	cfqq->slice_end = 0;
	cfq_mark_cfqq_slice_new(cfqq);
}

/*
 * Called when a new fs request (rq) is added (to cfqq). Check if there's
 * something we should do about it
 */
static void
cfq_rq_enqueued(struct cfq_data *cfqd, struct cfq_queue *cfqq,
		struct request *rq)
{
	struct cfq_io_context *cic = RQ_CIC(rq);

	cfqd->rq_queued++;
	if (rq_is_meta(rq))
		cfqq->meta_pending++;

	cfq_update_io_thinktime(cfqd, cic);
	cfq_update_io_seektime(cfqd, cfqq, rq);
	cfq_update_idle_window(cfqd, cfqq, cic);

	cfqq->last_request_pos = blk_rq_pos(rq) + blk_rq_sectors(rq);

	if (cfqq == cfqd->active_queue) {
		/*
		 * Remember that we saw a request from this process, but
		 * don't start queuing just yet. Otherwise we risk seeing lots
		 * of tiny requests, because we disrupt the normal plugging
		 * and merging. If the request is already larger than a single
		 * page, let it rip immediately. For that case we assume that
		 * merging is already done. Ditto for a busy system that
		 * has other work pending, don't risk delaying until the
		 * idle timer unplug to continue working.
		 */
		if (cfq_cfqq_wait_request(cfqq)) {
			if (blk_rq_bytes(rq) > PAGE_CACHE_SIZE ||
			    cfqd->busy_queues > 1) {
				del_timer(&cfqd->idle_slice_timer);
				cfq_clear_cfqq_wait_request(cfqq);
				__blk_run_queue(cfqd->queue);
			} else
				cfq_mark_cfqq_must_dispatch(cfqq);
		}
	} else if (cfq_should_preempt(cfqd, cfqq, rq)) {
		/*
		 * not the active queue - expire current slice if it is
		 * idle and has expired it's mean thinktime or this new queue
		 * has some old slice time left and is of higher priority or
		 * this new queue is RT and the current one is BE
		 */
		cfq_preempt_queue(cfqd, cfqq);
		__blk_run_queue(cfqd->queue);
	}
}

static void cfq_insert_request(struct request_queue *q, struct request *rq)
{
	struct cfq_data *cfqd = q->elevator->elevator_data;
	struct cfq_queue *cfqq = RQ_CFQQ(rq);

	cfq_log_cfqq(cfqd, cfqq, "insert_request");
	cfq_init_prio_data(cfqq, RQ_CIC(rq)->ioc);

	rq_set_fifo_time(rq, jiffies + cfqd->cfq_fifo_expire[rq_is_sync(rq)]);
	list_add_tail(&rq->queuelist, &cfqq->fifo);
	cfq_add_rq_rb(rq);

	cfq_rq_enqueued(cfqd, cfqq, rq);
}

/*
 * Update hw_tag based on peak queue depth over 50 samples under
 * sufficient load.
 */
static void cfq_update_hw_tag(struct cfq_data *cfqd)
{
	struct cfq_queue *cfqq = cfqd->active_queue;

	if (cfqd->rq_in_driver > cfqd->hw_tag_est_depth)
		cfqd->hw_tag_est_depth = cfqd->rq_in_driver;

	if (cfqd->hw_tag == 1)
		return;

	if (cfqd->rq_queued <= CFQ_HW_QUEUE_MIN &&
	    cfqd->rq_in_driver <= CFQ_HW_QUEUE_MIN)
		return;

	/*
	 * If active queue hasn't enough requests and can idle, cfq might not
	 * dispatch sufficient requests to hardware. Don't zero hw_tag in this
	 * case
	 */
	if (cfqq && cfq_cfqq_idle_window(cfqq) &&
	    cfqq->dispatched + cfqq->queued[0] + cfqq->queued[1] <
	    CFQ_HW_QUEUE_MIN && cfqd->rq_in_driver < CFQ_HW_QUEUE_MIN)
		return;

	if (cfqd->hw_tag_samples++ < 50)
		return;

	if (cfqd->hw_tag_est_depth >= CFQ_HW_QUEUE_MIN)
		cfqd->hw_tag = 1;
	else
		cfqd->hw_tag = 0;
}

static bool cfq_should_wait_busy(struct cfq_data *cfqd, struct cfq_queue *cfqq)
{
	struct cfq_io_context *cic = cfqd->active_cic;

	/* If there are other queues in the group, don't wait */
	if (cfqq->cfqg->nr_cfqq > 1)
		return false;

	if (cfq_slice_used(cfqq))
		return true;

	/* if slice left is less than think time, wait busy */
	if (cic && sample_valid(cic->ttime_samples)
	    && (cfqq->slice_end - jiffies < cic->ttime_mean))
		return true;

	/*
	 * If think times is less than a jiffy than ttime_mean=0 and above
	 * will not be true. It might happen that slice has not expired yet
	 * but will expire soon (4-5 ns) during select_queue(). To cover the
	 * case where think time is less than a jiffy, mark the queue wait
	 * busy if only 1 jiffy is left in the slice.
	 */
	if (cfqq->slice_end - jiffies == 1)
		return true;

	return false;
}

static void cfq_completed_request(struct request_queue *q, struct request *rq)
{
	struct cfq_queue *cfqq = RQ_CFQQ(rq);
	struct cfq_data *cfqd = cfqq->cfqd;
	const int sync = rq_is_sync(rq);
	unsigned long now;

	now = jiffies;
	cfq_log_cfqq(cfqd, cfqq, "complete rqnoidle %d", !!rq_noidle(rq));

	cfq_update_hw_tag(cfqd);

	WARN_ON(!cfqd->rq_in_driver);
	WARN_ON(!cfqq->dispatched);
	cfqd->rq_in_driver--;
	cfqq->dispatched--;

	cfqd->rq_in_flight[cfq_cfqq_sync(cfqq)]--;

	if (sync) {
		RQ_CIC(rq)->last_end_request = now;
		if (!time_after(rq->start_time + cfqd->cfq_fifo_expire[1], now))
			cfqd->last_delayed_sync = now;
	}

	/*
	 * If this is the active queue, check if it needs to be expired,
	 * or if we want to idle in case it has no pending requests.
	 */
	if (cfqd->active_queue == cfqq) {
		const bool cfqq_empty = RB_EMPTY_ROOT(&cfqq->sort_list);

		if (cfq_cfqq_slice_new(cfqq)) {
			cfq_set_prio_slice(cfqd, cfqq);
			cfq_clear_cfqq_slice_new(cfqq);
		}

		/*
		 * Should we wait for next request to come in before we expire
		 * the queue.
		 */
		if (cfq_should_wait_busy(cfqd, cfqq)) {
			cfqq->slice_end = jiffies + cfqd->cfq_slice_idle;
			cfq_mark_cfqq_wait_busy(cfqq);
		}

		/*
		 * Idling is not enabled on:
		 * - expired queues
		 * - idle-priority queues
		 * - async queues
		 * - queues with still some requests queued
		 * - when there is a close cooperator
		 */
		if (cfq_slice_used(cfqq) || cfq_class_idle(cfqq))
			cfq_slice_expired(cfqd, 1);
		else if (sync && cfqq_empty &&
			 !cfq_close_cooperator(cfqd, cfqq)) {
			cfqd->noidle_tree_requires_idle |= !rq_noidle(rq);
			/*
			 * Idling is enabled for SYNC_WORKLOAD.
			 * SYNC_NOIDLE_WORKLOAD idles at the end of the tree
			 * only if we processed at least one !rq_noidle request
			 */
			if (cfqd->serving_type == SYNC_WORKLOAD
			    || cfqd->noidle_tree_requires_idle
			    || cfqq->cfqg->nr_cfqq == 1)
				cfq_arm_slice_timer(cfqd);
		}
	}

	if (!cfqd->rq_in_driver)
		cfq_schedule_dispatch(cfqd);
}

/*
 * we temporarily boost lower priority queues if they are holding fs exclusive
 * resources. they are boosted to normal prio (CLASS_BE/4)
 */
static void cfq_prio_boost(struct cfq_queue *cfqq)
{
	if (has_fs_excl()) {
		/*
		 * boost idle prio on transactions that would lock out other
		 * users of the filesystem
		 */
		if (cfq_class_idle(cfqq))
			cfqq->ioprio_class = IOPRIO_CLASS_BE;
		if (cfqq->ioprio > IOPRIO_NORM)
			cfqq->ioprio = IOPRIO_NORM;
	} else {
		/*
		 * unboost the queue (if needed)
		 */
		cfqq->ioprio_class = cfqq->org_ioprio_class;
		cfqq->ioprio = cfqq->org_ioprio;
	}
}

static inline int __cfq_may_queue(struct cfq_queue *cfqq)
{
	if (cfq_cfqq_wait_request(cfqq) && !cfq_cfqq_must_alloc_slice(cfqq)) {
		cfq_mark_cfqq_must_alloc_slice(cfqq);
		return ELV_MQUEUE_MUST;
	}

	return ELV_MQUEUE_MAY;
}

static int cfq_may_queue(struct request_queue *q, int rw)
{
	struct cfq_data *cfqd = q->elevator->elevator_data;
	struct task_struct *tsk = current;
	struct cfq_io_context *cic;
	struct cfq_queue *cfqq;

	/*
	 * don't force setup of a queue from here, as a call to may_queue
	 * does not necessarily imply that a request actually will be queued.
	 * so just lookup a possibly existing queue, or return 'may queue'
	 * if that fails
	 */
	cic = cfq_cic_lookup(cfqd, tsk->io_context);
	if (!cic)
		return ELV_MQUEUE_MAY;

	cfqq = cic_to_cfqq(cic, rw_is_sync(rw));
	if (cfqq) {
		cfq_init_prio_data(cfqq, cic->ioc);
		cfq_prio_boost(cfqq);

		return __cfq_may_queue(cfqq);
	}

	return ELV_MQUEUE_MAY;
}

/*
 * queue lock held here
 */
static void cfq_put_request(struct request *rq)
{
	struct cfq_queue *cfqq = RQ_CFQQ(rq);

	if (cfqq) {
		const int rw = rq_data_dir(rq);

		BUG_ON(!cfqq->allocated[rw]);
		cfqq->allocated[rw]--;

		put_io_context(RQ_CIC(rq)->ioc);

		rq->elevator_private = NULL;
		rq->elevator_private2 = NULL;

		cfq_put_queue(cfqq);
	}
}

static struct cfq_queue *
cfq_merge_cfqqs(struct cfq_data *cfqd, struct cfq_io_context *cic,
		struct cfq_queue *cfqq)
{
	cfq_log_cfqq(cfqd, cfqq, "merging with queue %p", cfqq->new_cfqq);
	cic_set_cfqq(cic, cfqq->new_cfqq, 1);
	cfq_mark_cfqq_coop(cfqq->new_cfqq);
	cfq_put_queue(cfqq);
	return cic_to_cfqq(cic, 1);
}

/*
 * Returns NULL if a new cfqq should be allocated, or the old cfqq if this
 * was the last process referring to said cfqq.
 */
static struct cfq_queue *
split_cfqq(struct cfq_io_context *cic, struct cfq_queue *cfqq)
{
	if (cfqq_process_refs(cfqq) == 1) {
		cfqq->pid = current->pid;
		cfq_clear_cfqq_coop(cfqq);
		cfq_clear_cfqq_split_coop(cfqq);
		return cfqq;
	}

	cic_set_cfqq(cic, NULL, 1);
	cfq_put_queue(cfqq);
	return NULL;
}
/*
 * Allocate cfq data structures associated with this request.
 */
static int
cfq_set_request(struct request_queue *q, struct request *rq, gfp_t gfp_mask)
{
	struct cfq_data *cfqd = q->elevator->elevator_data;
	struct cfq_io_context *cic;
	const int rw = rq_data_dir(rq);
	const bool is_sync = rq_is_sync(rq);
	struct cfq_queue *cfqq;
	unsigned long flags;

	might_sleep_if(gfp_mask & __GFP_WAIT);

	cic = cfq_get_io_context(cfqd, gfp_mask);

	spin_lock_irqsave(q->queue_lock, flags);

	if (!cic)
		goto queue_fail;

new_queue:
	cfqq = cic_to_cfqq(cic, is_sync);
	if (!cfqq || cfqq == &cfqd->oom_cfqq) {
		cfqq = cfq_get_queue(cfqd, is_sync, cic->ioc, gfp_mask);
		cic_set_cfqq(cic, cfqq, is_sync);
	} else {
		/*
		 * If the queue was seeky for too long, break it apart.
		 */
		if (cfq_cfqq_coop(cfqq) && cfq_cfqq_split_coop(cfqq)) {
			cfq_log_cfqq(cfqd, cfqq, "breaking apart cfqq");
			cfqq = split_cfqq(cic, cfqq);
			if (!cfqq)
				goto new_queue;
		}

		/*
		 * Check to see if this queue is scheduled to merge with
		 * another, closely cooperating queue.  The merging of
		 * queues happens here as it must be done in process context.
		 * The reference on new_cfqq was taken in merge_cfqqs.
		 */
		if (cfqq->new_cfqq)
			cfqq = cfq_merge_cfqqs(cfqd, cic, cfqq);
	}

	cfqq->allocated[rw]++;
	atomic_inc(&cfqq->ref);

	spin_unlock_irqrestore(q->queue_lock, flags);

	rq->elevator_private = cic;
	rq->elevator_private2 = cfqq;
	return 0;

queue_fail:
	if (cic)
		put_io_context(cic->ioc);

	cfq_schedule_dispatch(cfqd);
	spin_unlock_irqrestore(q->queue_lock, flags);
	cfq_log(cfqd, "set_request fail");
	return 1;
}

static void cfq_kick_queue(struct work_struct *work)
{
	struct cfq_data *cfqd =
		container_of(work, struct cfq_data, unplug_work);
	struct request_queue *q = cfqd->queue;

	spin_lock_irq(q->queue_lock);
	__blk_run_queue(cfqd->queue);
	spin_unlock_irq(q->queue_lock);
}

/*
 * Timer running if the active_queue is currently idling inside its time slice
 */
static void cfq_idle_slice_timer(unsigned long data)
{
	struct cfq_data *cfqd = (struct cfq_data *) data;
	struct cfq_queue *cfqq;
	unsigned long flags;
	int timed_out = 1;

	cfq_log(cfqd, "idle timer fired");

	spin_lock_irqsave(cfqd->queue->queue_lock, flags);

	cfqq = cfqd->active_queue;
	if (cfqq) {
		timed_out = 0;

		/*
		 * We saw a request before the queue expired, let it through
		 */
		if (cfq_cfqq_must_dispatch(cfqq))
			goto out_kick;

		/*
		 * expired
		 */
		if (cfq_slice_used(cfqq))
			goto expire;

		/*
		 * only expire and reinvoke request handler, if there are
		 * other queues with pending requests
		 */
		if (!cfqd->busy_queues)
			goto out_cont;

		/*
		 * not expired and it has a request pending, let it dispatch
		 */
		if (!RB_EMPTY_ROOT(&cfqq->sort_list))
			goto out_kick;

		/*
		 * Queue depth flag is reset only when the idle didn't succeed
		 */
		cfq_clear_cfqq_deep(cfqq);
	}
expire:
	cfq_slice_expired(cfqd, timed_out);
out_kick:
	cfq_schedule_dispatch(cfqd);
out_cont:
	spin_unlock_irqrestore(cfqd->queue->queue_lock, flags);
}

static void cfq_shutdown_timer_wq(struct cfq_data *cfqd)
{
	del_timer_sync(&cfqd->idle_slice_timer);
	cancel_work_sync(&cfqd->unplug_work);
}

static void cfq_put_async_queues(struct cfq_data *cfqd)
{
	int i;

	for (i = 0; i < IOPRIO_BE_NR; i++) {
		if (cfqd->async_cfqq[0][i])
			cfq_put_queue(cfqd->async_cfqq[0][i]);
		if (cfqd->async_cfqq[1][i])
			cfq_put_queue(cfqd->async_cfqq[1][i]);
	}

	if (cfqd->async_idle_cfqq)
		cfq_put_queue(cfqd->async_idle_cfqq);
}

static void cfq_cfqd_free(struct rcu_head *head)
{
	kfree(container_of(head, struct cfq_data, rcu));
}

static void cfq_exit_queue(struct elevator_queue *e)
{
	struct cfq_data *cfqd = e->elevator_data;
	struct request_queue *q = cfqd->queue;

	cfq_shutdown_timer_wq(cfqd);

	spin_lock_irq(q->queue_lock);

	if (cfqd->active_queue)
		__cfq_slice_expired(cfqd, cfqd->active_queue, 0);

	while (!list_empty(&cfqd->cic_list)) {
		struct cfq_io_context *cic = list_entry(cfqd->cic_list.next,
							struct cfq_io_context,
							queue_list);

		__cfq_exit_single_io_context(cfqd, cic);
	}

	cfq_put_async_queues(cfqd);
	cfq_release_cfq_groups(cfqd);
	blkiocg_del_blkio_group(&cfqd->root_group.blkg);

	spin_unlock_irq(q->queue_lock);

	cfq_shutdown_timer_wq(cfqd);

	/* Wait for cfqg->blkg->key accessors to exit their grace periods. */
	call_rcu(&cfqd->rcu, cfq_cfqd_free);
}

static void *cfq_init_queue(struct request_queue *q)
{
	struct cfq_data *cfqd;
	int i, j;
	struct cfq_group *cfqg;
	struct cfq_rb_root *st;

	cfqd = kmalloc_node(sizeof(*cfqd), GFP_KERNEL | __GFP_ZERO, q->node);
	if (!cfqd)
		return NULL;

	/* Init root service tree */
	cfqd->grp_service_tree = CFQ_RB_ROOT;

	/* Init root group */
	cfqg = &cfqd->root_group;
	for_each_cfqg_st(cfqg, i, j, st)
		*st = CFQ_RB_ROOT;
	RB_CLEAR_NODE(&cfqg->rb_node);

	/* Give preference to root group over other groups */
	cfqg->weight = 2*BLKIO_WEIGHT_DEFAULT;

#ifdef CONFIG_CFQ_GROUP_IOSCHED
	/*
	 * Take a reference to root group which we never drop. This is just
	 * to make sure that cfq_put_cfqg() does not try to kfree root group
	 */
	atomic_set(&cfqg->ref, 1);
	blkiocg_add_blkio_group(&blkio_root_cgroup, &cfqg->blkg, (void *)cfqd,
					0);
#endif
	/*
	 * Not strictly needed (since RB_ROOT just clears the node and we
	 * zeroed cfqd on alloc), but better be safe in case someone decides
	 * to add magic to the rb code
	 */
	for (i = 0; i < CFQ_PRIO_LISTS; i++)
		cfqd->prio_trees[i] = RB_ROOT;

	/*
	 * Our fallback cfqq if cfq_find_alloc_queue() runs into OOM issues.
	 * Grab a permanent reference to it, so that the normal code flow
	 * will not attempt to free it.
	 */
	cfq_init_cfqq(cfqd, &cfqd->oom_cfqq, 1, 0);
	atomic_inc(&cfqd->oom_cfqq.ref);
	cfq_link_cfqq_cfqg(&cfqd->oom_cfqq, &cfqd->root_group);

	INIT_LIST_HEAD(&cfqd->cic_list);

	cfqd->queue = q;

	init_timer(&cfqd->idle_slice_timer);
	cfqd->idle_slice_timer.function = cfq_idle_slice_timer;
	cfqd->idle_slice_timer.data = (unsigned long) cfqd;

	INIT_WORK(&cfqd->unplug_work, cfq_kick_queue);

	cfqd->cfq_quantum = cfq_quantum;
	cfqd->cfq_fifo_expire[0] = cfq_fifo_expire[0];
	cfqd->cfq_fifo_expire[1] = cfq_fifo_expire[1];
	cfqd->cfq_back_max = cfq_back_max;
	cfqd->cfq_back_penalty = cfq_back_penalty;
	cfqd->cfq_slice[0] = cfq_slice_async;
	cfqd->cfq_slice[1] = cfq_slice_sync;
	cfqd->cfq_slice_async_rq = cfq_slice_async_rq;
	cfqd->cfq_slice_idle = cfq_slice_idle;
	cfqd->cfq_latency = 1;
	cfqd->cfq_group_isolation = 0;
	cfqd->hw_tag = -1;
	/*
	 * we optimistically start assuming sync ops weren't delayed in last
	 * second, in order to have larger depth for async operations.
	 */
	cfqd->last_delayed_sync = jiffies - HZ;
	INIT_RCU_HEAD(&cfqd->rcu);
	return cfqd;
}

static void cfq_slab_kill(void)
{
	/*
	 * Caller already ensured that pending RCU callbacks are completed,
	 * so we should have no busy allocations at this point.
	 */
	if (cfq_pool)
		kmem_cache_destroy(cfq_pool);
	if (cfq_ioc_pool)
		kmem_cache_destroy(cfq_ioc_pool);
}

static int __init cfq_slab_setup(void)
{
	cfq_pool = KMEM_CACHE(cfq_queue, 0);
	if (!cfq_pool)
		goto fail;

	cfq_ioc_pool = KMEM_CACHE(cfq_io_context, 0);
	if (!cfq_ioc_pool)
		goto fail;

	return 0;
fail:
	cfq_slab_kill();
	return -ENOMEM;
}

/*
 * sysfs parts below -->
 */
static ssize_t
cfq_var_show(unsigned int var, char *page)
{
	return sprintf(page, "%d\n", var);
}

static ssize_t
cfq_var_store(unsigned int *var, const char *page, size_t count)
{
	char *p = (char *) page;

	*var = simple_strtoul(p, &p, 10);
	return count;
}

#define SHOW_FUNCTION(__FUNC, __VAR, __CONV)				\
static ssize_t __FUNC(struct elevator_queue *e, char *page)		\
{									\
	struct cfq_data *cfqd = e->elevator_data;			\
	unsigned int __data = __VAR;					\
	if (__CONV)							\
		__data = jiffies_to_msecs(__data);			\
	return cfq_var_show(__data, (page));				\
}
SHOW_FUNCTION(cfq_quantum_show, cfqd->cfq_quantum, 0);
SHOW_FUNCTION(cfq_fifo_expire_sync_show, cfqd->cfq_fifo_expire[1], 1);
SHOW_FUNCTION(cfq_fifo_expire_async_show, cfqd->cfq_fifo_expire[0], 1);
SHOW_FUNCTION(cfq_back_seek_max_show, cfqd->cfq_back_max, 0);
SHOW_FUNCTION(cfq_back_seek_penalty_show, cfqd->cfq_back_penalty, 0);
SHOW_FUNCTION(cfq_slice_idle_show, cfqd->cfq_slice_idle, 1);
SHOW_FUNCTION(cfq_slice_sync_show, cfqd->cfq_slice[1], 1);
SHOW_FUNCTION(cfq_slice_async_show, cfqd->cfq_slice[0], 1);
SHOW_FUNCTION(cfq_slice_async_rq_show, cfqd->cfq_slice_async_rq, 0);
SHOW_FUNCTION(cfq_low_latency_show, cfqd->cfq_latency, 0);
SHOW_FUNCTION(cfq_group_isolation_show, cfqd->cfq_group_isolation, 0);
#undef SHOW_FUNCTION

#define STORE_FUNCTION(__FUNC, __PTR, MIN, MAX, __CONV)			\
static ssize_t __FUNC(struct elevator_queue *e, const char *page, size_t count)	\
{									\
	struct cfq_data *cfqd = e->elevator_data;			\
	unsigned int __data;						\
	int ret = cfq_var_store(&__data, (page), count);		\
	if (__data < (MIN))						\
		__data = (MIN);						\
	else if (__data > (MAX))					\
		__data = (MAX);						\
	if (__CONV)							\
		*(__PTR) = msecs_to_jiffies(__data);			\
	else								\
		*(__PTR) = __data;					\
	return ret;							\
}
STORE_FUNCTION(cfq_quantum_store, &cfqd->cfq_quantum, 1, UINT_MAX, 0);
STORE_FUNCTION(cfq_fifo_expire_sync_store, &cfqd->cfq_fifo_expire[1], 1,
		UINT_MAX, 1);
STORE_FUNCTION(cfq_fifo_expire_async_store, &cfqd->cfq_fifo_expire[0], 1,
		UINT_MAX, 1);
STORE_FUNCTION(cfq_back_seek_max_store, &cfqd->cfq_back_max, 0, UINT_MAX, 0);
STORE_FUNCTION(cfq_back_seek_penalty_store, &cfqd->cfq_back_penalty, 1,
		UINT_MAX, 0);
STORE_FUNCTION(cfq_slice_idle_store, &cfqd->cfq_slice_idle, 0, UINT_MAX, 1);
STORE_FUNCTION(cfq_slice_sync_store, &cfqd->cfq_slice[1], 1, UINT_MAX, 1);
STORE_FUNCTION(cfq_slice_async_store, &cfqd->cfq_slice[0], 1, UINT_MAX, 1);
STORE_FUNCTION(cfq_slice_async_rq_store, &cfqd->cfq_slice_async_rq, 1,
		UINT_MAX, 0);
STORE_FUNCTION(cfq_low_latency_store, &cfqd->cfq_latency, 0, 1, 0);
STORE_FUNCTION(cfq_group_isolation_store, &cfqd->cfq_group_isolation, 0, 1, 0);
#undef STORE_FUNCTION

#define CFQ_ATTR(name) \
	__ATTR(name, S_IRUGO|S_IWUSR, cfq_##name##_show, cfq_##name##_store)

static struct elv_fs_entry cfq_attrs[] = {
	CFQ_ATTR(quantum),
	CFQ_ATTR(fifo_expire_sync),
	CFQ_ATTR(fifo_expire_async),
	CFQ_ATTR(back_seek_max),
	CFQ_ATTR(back_seek_penalty),
	CFQ_ATTR(slice_sync),
	CFQ_ATTR(slice_async),
	CFQ_ATTR(slice_async_rq),
	CFQ_ATTR(slice_idle),
	CFQ_ATTR(low_latency),
	CFQ_ATTR(group_isolation),
	__ATTR_NULL
};

static struct elevator_type iosched_cfq = {
	.ops = {
		.elevator_merge_fn = 		cfq_merge,
		.elevator_merged_fn =		cfq_merged_request,
		.elevator_merge_req_fn =	cfq_merged_requests,
		.elevator_allow_merge_fn =	cfq_allow_merge,
		.elevator_dispatch_fn =		cfq_dispatch_requests,
		.elevator_add_req_fn =		cfq_insert_request,
		.elevator_activate_req_fn =	cfq_activate_request,
		.elevator_deactivate_req_fn =	cfq_deactivate_request,
		.elevator_queue_empty_fn =	cfq_queue_empty,
		.elevator_completed_req_fn =	cfq_completed_request,
		.elevator_former_req_fn =	elv_rb_former_request,
		.elevator_latter_req_fn =	elv_rb_latter_request,
		.elevator_set_req_fn =		cfq_set_request,
		.elevator_put_req_fn =		cfq_put_request,
		.elevator_may_queue_fn =	cfq_may_queue,
		.elevator_init_fn =		cfq_init_queue,
		.elevator_exit_fn =		cfq_exit_queue,
		.trim =				cfq_free_io_context,
	},
	.elevator_attrs =	cfq_attrs,
	.elevator_name =	"cfq",
	.elevator_owner =	THIS_MODULE,
};

#ifdef CONFIG_CFQ_GROUP_IOSCHED
static struct blkio_policy_type blkio_policy_cfq = {
	.ops = {
		.blkio_unlink_group_fn =	cfq_unlink_blkio_group,
		.blkio_update_group_weight_fn =	cfq_update_blkio_group_weight,
	},
};
#else
static struct blkio_policy_type blkio_policy_cfq;
#endif

static int __init cfq_init(void)
{
	/*
	 * could be 0 on HZ < 1000 setups
	 */
	if (!cfq_slice_async)
		cfq_slice_async = 1;
	if (!cfq_slice_idle)
		cfq_slice_idle = 1;

	if (cfq_slab_setup())
		return -ENOMEM;

	elv_register(&iosched_cfq);
	blkio_policy_register(&blkio_policy_cfq);

	return 0;
}

static void __exit cfq_exit(void)
{
	DECLARE_COMPLETION_ONSTACK(all_gone);
	blkio_policy_unregister(&blkio_policy_cfq);
	elv_unregister(&iosched_cfq);
	ioc_gone = &all_gone;
	/* ioc_gone's update must be visible before reading ioc_count */
	smp_wmb();

	/*
	 * this also protects us from entering cfq_slab_kill() with
	 * pending RCU callbacks
	 */
	if (elv_ioc_count_read(cfq_ioc_count))
		wait_for_completion(&all_gone);
	cfq_slab_kill();
}

module_init(cfq_init);
module_exit(cfq_exit);

MODULE_AUTHOR("Jens Axboe");
MODULE_LICENSE("GPL");
MODULE_DESCRIPTION("Completely Fair Queueing IO scheduler");<|MERGE_RESOLUTION|>--- conflicted
+++ resolved
@@ -46,14 +46,9 @@
 #define CFQ_HW_QUEUE_MIN	(5)
 #define CFQ_SERVICE_SHIFT       12
 
-<<<<<<< HEAD
-#define CFQQ_SEEK_THR		8 * 1024
-#define CFQQ_SEEKY(cfqq)	((cfqq)->seek_mean > CFQQ_SEEK_THR)
-=======
 #define CFQQ_SEEK_THR		(sector_t)(8 * 100)
 #define CFQQ_SECT_THR_NONROT	(sector_t)(2 * 32)
 #define CFQQ_SEEKY(cfqq)	(hweight32(cfqq->seek_history) > 32/8)
->>>>>>> 57d54889
 
 #define RQ_CIC(rq)		\
 	((struct cfq_io_context *) (rq)->elevator_private)
@@ -137,14 +132,6 @@
 	unsigned short ioprio, org_ioprio;
 	unsigned short ioprio_class, org_ioprio_class;
 
-<<<<<<< HEAD
-	unsigned int seek_samples;
-	u64 seek_total;
-	sector_t seek_mean;
-	sector_t last_request_pos;
-
-=======
->>>>>>> 57d54889
 	pid_t pid;
 
 	u32 seek_history;
@@ -3007,17 +2994,7 @@
 	if (blk_queue_nonrot(cfqd->queue))
 		cfqq->seek_history |= (n_sec < CFQQ_SECT_THR_NONROT);
 	else
-<<<<<<< HEAD
-		sdist = min(sdist, (cfqq->seek_mean * 4) + 2*1024*64);
-
-	cfqq->seek_samples = (7*cfqq->seek_samples + 256) / 8;
-	cfqq->seek_total = (7*cfqq->seek_total + (u64)256*sdist) / 8;
-	total = cfqq->seek_total + (cfqq->seek_samples/2);
-	do_div(total, cfqq->seek_samples);
-	cfqq->seek_mean = (sector_t)total;
-=======
 		cfqq->seek_history |= (sdist > CFQQ_SEEK_THR);
->>>>>>> 57d54889
 }
 
 /*
